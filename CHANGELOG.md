--- conflicted
+++ resolved
@@ -4,12 +4,9 @@
 
 # 3.1.0 [Unreleased]
 - Extend app by `AppExtension` - #7701 by @korycins
-<<<<<<< HEAD
 - Deprecate interface field `PaymentData.reuse_source` - #7956 by @mateuszgrzyb
-=======
 - Add ExternalNotificationTrigger mutation - #7821 by @mstrumeck
 
->>>>>>> f94af6a3
 
 - Add Click&Collect feature - #7673 by @kuchichan
 
