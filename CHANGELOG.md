--- conflicted
+++ resolved
@@ -39,7 +39,6 @@
 - Re-enable 5 minute database connection persistence by default - #11074 + #11100 by @NyanKiyoshi
   - Set `DB_CONN_MAX_AGE=0` to disable this behavior (adds overhead to requests)
 - Bump cryptography to 38.0.3: use OpenSSL 3.0.7 - #11126 by @NyanKiyoshi
-<<<<<<< HEAD
 - Include fully qualified API URL `Saleor-Api-Url` in communication with Apps - #11223 by @przlada
 
 ### Saleor Apps
@@ -51,14 +50,12 @@
     - `fetch_taxes_data`
     - `get_tax_rate_percentage_value`
     - `update_taxes_for_order_lines`
-=======
 - Add exif image validation - #11224 by @IKarbowiak
 - Include fully qualified API URL `Saleor-Api-Url` in communication with Apps. #11223 by @przlada
 - Add `attribute` field to `AttributeValueTranslatableContent` type. #11028 by @zedzior
 - Allow assigning attribute value using its ID. Add to `AttributeValueInput` dedicated field for each input type. #11206 by @zedzior
 - Add metadata on order line payload notifications. #10954 by @CarlesLopezMagem
 - Fix the observability reporter to obfuscate URLs. #11282 by @przlada
->>>>>>> 9e2d7968
 
 # 3.8.0
 
