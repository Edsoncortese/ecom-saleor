--- conflicted
+++ resolved
@@ -310,104 +310,6 @@
     assert customer_user.carts.count() == 1
 
 
-<<<<<<< HEAD
-=======
-def test_product_filter_before_filtering(authorized_client, product, category):
-    products = models.Product.objects.all().filter(
-        category__name=category).order_by('-price')
-    url = reverse(
-        'product:category',
-        kwargs={
-            'slug': category.slug,
-            'category_id': category.pk})
-
-    response = authorized_client.get(url)
-
-    assert list(products) == list(response.context['filter_set'].qs)
-
-
-def test_product_filter_product_exists(authorized_client, product, category):
-    products = (
-        models.Product.objects.all()
-        .filter(category__name=category)
-        .order_by('-price'))
-    url = reverse(
-        'product:category',
-        kwargs={
-            'slug': category.slug,
-            'category_id': category.pk})
-    data = {'price_0': [''], 'price_1': ['20']}
-
-    response = authorized_client.get(url, data)
-
-    assert list(response.context['filter_set'].qs) == list(products)
-
-
-def test_product_filter_product_does_not_exist(
-        authorized_client, product, category):
-    url = reverse(
-        'product:category',
-        kwargs={
-            'slug': category.slug,
-            'category_id': category.pk})
-    data = {'price_0': ['20'], 'price_1': ['']}
-
-    response = authorized_client.get(url, data)
-
-    assert not list(response.context['filter_set'].qs)
-
-
-def test_product_filter_form(authorized_client, product, category):
-    products = (
-        models.Product.objects.all()
-        .filter(category__name=category)
-        .order_by('-price'))
-    url = reverse(
-        'product:category',
-        kwargs={
-            'slug': category.slug,
-            'category_id': category.pk})
-
-    response = authorized_client.get(url)
-
-    assert 'price' in response.context['filter_set'].form.fields.keys()
-    assert 'sort_by' in response.context['filter_set'].form.fields.keys()
-    assert list(response.context['filter_set'].qs) == list(products)
-
-
-def test_product_filter_sorted_by_price_descending(
-        authorized_client, product_list, category):
-    products = (
-        models.Product.objects.all()
-        .filter(category__name=category, is_published=True)
-        .order_by('-price'))
-    url = reverse(
-        'product:category',
-        kwargs={
-            'slug': category.slug,
-            'category_id': category.pk})
-    data = {'sort_by': '-price'}
-
-    response = authorized_client.get(url, data)
-
-    assert list(response.context['filter_set'].qs) == list(products)
-
-
-def test_product_filter_sorted_by_wrong_parameter(
-        authorized_client, product, category):
-    url = reverse(
-        'product:category',
-        kwargs={
-            'slug': category.slug,
-            'category_id': category.pk})
-    data = {'sort_by': 'aaa'}
-
-    response = authorized_client.get(url, data)
-
-    assert not list(response.context['filter_set'].qs)
-
-
->>>>>>> 7d987e7f
 def test_get_variant_picker_data_proper_variant_count(product):
     data = get_variant_picker_data(
         product, discounts=None, taxes=None, local_currency=None)
@@ -430,23 +332,6 @@
     assert response.status_code == 200
 
 
-<<<<<<< HEAD
-=======
-def test_include_products_from_subcategories_in_main_view(
-        category, product, authorized_client):
-    subcategory = models.Category.objects.create(
-        name='sub', slug='test', parent=category)
-    product.category = subcategory
-    product.save()
-    # URL to parent category view
-    url = reverse(
-        'product:category', kwargs={
-            'slug': category.slug, 'category_id': category.pk})
-    response = authorized_client.get(url)
-    assert product in response.context_data['products'][0]
-
-
->>>>>>> 7d987e7f
 @patch('saleor.product.thumbnails.create_thumbnails')
 def test_create_product_thumbnails(
         mock_create_thumbnails, product_with_image):
