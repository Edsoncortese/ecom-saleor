--- conflicted
+++ resolved
@@ -108,11 +108,7 @@
         $discountValueType: DiscountValueTypeEnum,
         $discountValue: Decimal, $minAmountSpent: Decimal) {
             voucherCreate(input: {
-<<<<<<< HEAD
-            name: $name, type: $type, code: $code, applyTo: $applyTo,
-=======
             name: $name, type: $type, code: $code,
->>>>>>> 7d987e7f
             discountValueType: $discountValueType, discountValue: $discountValue,
             minAmountSpent: $minAmountSpent}) {
                 errors {
@@ -144,18 +140,7 @@
 
     response = admin_api_client.post(
         reverse('api'), {'query': query, 'variables': variables})
-<<<<<<< HEAD
-    assert_read_only_mode(response)
-=======
-    content = get_graphql_content(response)
-    assert 'errors' not in content
-    data = content['data']['voucherCreate']['voucher']
-    assert data['type'] == VoucherType.VALUE.upper()
-    assert data['minAmountSpent']['amount'] == float('1.12')
-    assert data['name'] == 'test voucher'
-    assert data['code'] == 'testcode123'
-    assert data['discountValueType'] == DiscountValueType.FIXED.upper()
->>>>>>> 7d987e7f
+    assert_read_only_mode(response)
 
 
 def test_update_voucher(user_api_client, admin_api_client, voucher):
@@ -320,7 +305,6 @@
             }
         }
     """
-<<<<<<< HEAD
 
     assert not voucher.product
     variables = json.dumps({
@@ -330,22 +314,4 @@
 
     response = admin_api_client.post(
         reverse('api'), {'query': query, 'variables': variables})
-    assert_read_only_mode(response)
-=======
-    # apparently can't do so via pytest parametrize
-    # as it parses VoucherTypeEnum into str format
-    fields = (
-        (VoucherTypeEnum.CATEGORY, 'categories'),
-        (VoucherTypeEnum.PRODUCT, 'products'),
-        (VoucherTypeEnum.COLLECTION, 'collections'))
-    for voucher_type, field_name in fields:
-        variables = json.dumps({
-            'type': voucher_type.name,
-            'id': graphene.Node.to_global_id('Voucher', voucher.id)})
-        response = admin_api_client.post(
-            reverse('api'), {'query': query, 'variables': variables})
-        content = get_graphql_content(response)
-        data = content['data']['voucherUpdate']['errors'][0]
-        assert data['field'] == field_name
-        assert data['message'] == 'This field is required.'
->>>>>>> 7d987e7f
+    assert_read_only_mode(response)