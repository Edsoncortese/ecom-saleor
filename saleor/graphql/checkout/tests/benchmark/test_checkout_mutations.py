--- conflicted
+++ resolved
@@ -390,11 +390,7 @@
         }
     }
 
-<<<<<<< HEAD
-    with django_assert_num_queries(58):
-=======
-    with django_assert_num_queries(55):
->>>>>>> f12fecc2
+    with django_assert_num_queries(56):
         response = api_client.post_graphql(query, variables)
         assert get_graphql_content(response)["data"]["checkoutCreate"]
         assert Checkout.objects.first().lines.count() == 1
@@ -412,11 +408,7 @@
         }
     }
 
-<<<<<<< HEAD
-    with django_assert_num_queries(58):
-=======
-    with django_assert_num_queries(55):
->>>>>>> f12fecc2
+    with django_assert_num_queries(56):
         response = api_client.post_graphql(query, variables)
         assert get_graphql_content(response)["data"]["checkoutCreate"]
         assert Checkout.objects.first().lines.count() == 10
