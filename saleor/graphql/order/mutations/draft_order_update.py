import graphene
from django.core.exceptions import ValidationError

from ....core.permissions import OrderPermissions
from ....order import OrderStatus, models
from ....order.error_codes import OrderErrorCode
from ...app.dataloaders import load_app
from ...core.types import OrderError
<<<<<<< HEAD
from ...plugins.dataloaders import load_plugins
=======
from ...site.dataloaders import load_site
>>>>>>> f8eedc66
from ..types import Order
from .draft_order_create import DraftOrderCreate, DraftOrderInput


class DraftOrderUpdate(DraftOrderCreate):
    class Arguments:
        id = graphene.ID(required=True, description="ID of a draft order to update.")
        input = DraftOrderInput(
            required=True, description="Fields required to update an order."
        )

    class Meta:
        description = "Updates a draft order."
        model = models.Order
        object_type = Order
        permissions = (OrderPermissions.MANAGE_ORDERS,)
        error_type_class = OrderError
        error_type_field = "order_errors"

    @classmethod
    def get_instance(cls, info, **data):
        instance = super().get_instance(
            info, qs=models.Order.objects.prefetch_related("lines"), **data
        )
        if instance.status != OrderStatus.DRAFT:
            raise ValidationError(
                {
                    "id": ValidationError(
                        "Provided order id belongs to non-draft order. "
                        "Use `orderUpdate` mutation instead.",
                        code=OrderErrorCode.INVALID,
                    )
                }
            )
        return instance

    @classmethod
    def should_invalidate_prices(cls, instance, cleaned_input, is_new_instance) -> bool:
        return any(
            cleaned_input.get(field) is not None
            for field in [
                "shipping_address",
                "billing_address",
                "shipping_method",
            ]
        )

    @classmethod
    def save(cls, info, instance, cleaned_input):
<<<<<<< HEAD
        manager = load_plugins(info.context)
        return cls._save_draft_order(
            info, instance, cleaned_input, manager, is_new_instance=False
=======
        app = load_app(info.context)
        site = load_site(info.context)
        return cls._save_draft_order(
            info, instance, cleaned_input, is_new_instance=False, app=app, site=site
>>>>>>> f8eedc66
        )<|MERGE_RESOLUTION|>--- conflicted
+++ resolved
@@ -6,11 +6,8 @@
 from ....order.error_codes import OrderErrorCode
 from ...app.dataloaders import load_app
 from ...core.types import OrderError
-<<<<<<< HEAD
 from ...plugins.dataloaders import load_plugins
-=======
 from ...site.dataloaders import load_site
->>>>>>> f8eedc66
 from ..types import Order
 from .draft_order_create import DraftOrderCreate, DraftOrderInput
 
@@ -60,14 +57,15 @@
 
     @classmethod
     def save(cls, info, instance, cleaned_input):
-<<<<<<< HEAD
         manager = load_plugins(info.context)
-        return cls._save_draft_order(
-            info, instance, cleaned_input, manager, is_new_instance=False
-=======
         app = load_app(info.context)
         site = load_site(info.context)
         return cls._save_draft_order(
-            info, instance, cleaned_input, is_new_instance=False, app=app, site=site
->>>>>>> f8eedc66
+            info,
+            instance,
+            cleaned_input,
+            is_new_instance=False,
+            app=app,
+            site=site,
+            manager=manager,
         )