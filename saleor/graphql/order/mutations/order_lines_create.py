--- conflicted
+++ resolved
@@ -20,11 +20,8 @@
 from ...app.dataloaders import load_app
 from ...core.mutations import BaseMutation
 from ...core.types import NonNullList, OrderError
-<<<<<<< HEAD
+from ...discount.dataloaders import load_discounts
 from ...plugins.dataloaders import load_plugins
-=======
-from ...discount.dataloaders import load_discounts
->>>>>>> 917cb9b7
 from ...product.types import ProductVariant
 from ..types import Order, OrderLine
 from ..utils import (
@@ -158,11 +155,8 @@
         variants = [line.variant for line in lines_to_add]
         cls.validate_variants(order, variants)
         app = load_app(info.context)
-<<<<<<< HEAD
         manager = load_plugins(info.context)
-=======
         discounts = load_discounts(info.context)
->>>>>>> 917cb9b7
         added_lines = cls.add_lines_to_order(
             order,
             lines_to_add,
