--- conflicted
+++ resolved
@@ -18,6 +18,7 @@
 from ...shipping.interface import ShippingMethodData
 from ...tax import models as tax_models
 from ...warehouse import models as warehouse_models
+from ..utils import get_user_or_app_from_context
 from .permissions import PRIVATE_META_PERMISSION_MAP
 
 
@@ -104,14 +105,10 @@
     if not isinstance(required_permissions, list):
         raise PermissionDenied()
 
-<<<<<<< HEAD
-    if not one_of_permissions_or_auth_filter_required(
+    requester = get_user_or_app_from_context(info.context)
+    if not requester or not one_of_permissions_or_auth_filter_required(
         info.context, required_permissions
     ):
-=======
-    requester = get_user_or_app_from_context(info.context)
-    if not requester or not requester.has_perms(required_permissions):
->>>>>>> f12fecc2
         raise PermissionDenied()
 
 
