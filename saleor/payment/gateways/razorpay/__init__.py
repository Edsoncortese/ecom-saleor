import logging
import uuid
from decimal import Decimal
from typing import Dict

import razorpay
import razorpay.errors

from ...interface import GatewayResponse, PaymentData
from . import errors
from .forms import RazorPaymentForm
from .utils import get_amount_for_razorpay, get_error_response

TEMPLATE_PATH = "order/payment/razorpay.html"

# The list of currencies supported by razorpay
SUPPORTED_CURRENCIES = ("INR",)

# Define what are the razorpay exceptions,
# as the razorpay provider doesn't define a base exception as of now.
RAZORPAY_EXCEPTIONS = (
    razorpay.errors.BadRequestError,
    razorpay.errors.GatewayError,
    razorpay.errors.ServerError,
)

# Get the logger for this file, it will allow us to log
# error responses from razorpay.
logger = logging.getLogger(__name__)


class TransactionKind:
    AUTH = "auth"
    CAPTURE = "capture"
    CHARGE = "charge"
    REFUND = "refund"
    VOID = "void"


<<<<<<< HEAD
def _generate_response(payment_information: Dict, kind: str, data: Dict) -> Dict:
    """Generate Saleor transaction information from
    Razorpay's success payload or from passed data."""
    return {
        "transaction_id": data.get("id", payment_information["token"]),
        "kind": kind,
        "amount": data.get("amount", payment_information["amount"]),
        "currency": data.get("currency", payment_information["currency"]),
        "error": data.get("error", None),
        "is_success": data.get("is_success", True),
        "raw_response": data,
    }
=======
def _generate_response(
    payment_information: PaymentData, kind: str, data: Dict
) -> GatewayResponse:
    """Generate Saleor transaction information from
    Razorpay's success payload or from passed data."""
    return GatewayResponse(
        transaction_id=data.get("id", payment_information.token),
        kind=kind,
        amount=data.get("amount", payment_information.amount),
        currency=data.get("currency", payment_information.currency),
        error=data.get("error"),
        is_success=data.get("is_success", True),
        raw_response=data,
    )
>>>>>>> e81494c9


def check_payment_supported(payment_information: PaymentData):
    """Checks that a given payment is supported."""
<<<<<<< HEAD
    if payment_information["currency"] not in SUPPORTED_CURRENCIES:
        return errors.UNSUPPORTED_CURRENCY % {
            "currency": payment_information["currency"]
        }
=======
    if payment_information.currency not in SUPPORTED_CURRENCIES:
        return errors.UNSUPPORTED_CURRENCY % {"currency": payment_information.currency}
>>>>>>> e81494c9


def get_error_message_from_razorpay_error(exc: BaseException):
    """Convert a error razorpay error to a user friendly error message
    and log the exception to stderr."""
    logger.exception(exc)
    if isinstance(exc, razorpay.errors.BadRequestError):
        return errors.INVALID_REQUEST
    else:
        return errors.SERVER_ERROR


def clean_razorpay_response(response: Dict):
    """As the Razorpay response payload contains the final amount
    in Indian rupees, we convert the amount to paisa (by dividing by 100)."""
    response["amount"] = Decimal(response["amount"]) / 100


def create_form(data, payment_information, connection_params):
    """Return the associated razorpay payment form."""
    return RazorPaymentForm(
        data=data,
        payment_information=payment_information,
        connection_params=connection_params,
    )


def get_client(public_key: str, secret_key: str, **_):
    """Create a Razorpay client from set-up application keys."""
    razorpay_client = razorpay.Client(auth=(public_key, secret_key))
    return razorpay_client


def get_client_token(**_):
    """Generate a random client token."""
    return str(uuid.uuid4())


def charge(
    payment_information: PaymentData, connection_params: Dict
) -> GatewayResponse:
    """Charge a authorized payment using the razorpay client.

    But it first check if the given payment instance is supported
    by the gateway.

    If an error from razorpay occurs,
    we flag the transaction as failed and return
    a short user friendly description of the error
    after logging the error to stderr."""
    error = check_payment_supported(payment_information=payment_information)
    razorpay_client = get_client(**connection_params)
<<<<<<< HEAD
    razorpay_amount = get_amount_for_razorpay(payment_information["amount"])
=======
    razorpay_amount = get_amount_for_razorpay(payment_information.amount)
>>>>>>> e81494c9

    if not error:
        try:
            response = razorpay_client.payment.capture(
<<<<<<< HEAD
                payment_information["token"], razorpay_amount
=======
                payment_information.token, razorpay_amount
>>>>>>> e81494c9
            )
            clean_razorpay_response(response)
        except RAZORPAY_EXCEPTIONS as exc:
            error = get_error_message_from_razorpay_error(exc)
            response = get_error_response(
<<<<<<< HEAD
                payment_information["amount"],
                error=error,
                id=payment_information["token"],
            )
    else:
        response = get_error_response(
            payment_information["amount"], error=error, id=payment_information["token"]
=======
                payment_information.amount, error=error, id=payment_information.token
            )
    else:
        response = get_error_response(
            payment_information.amount, error=error, id=payment_information.token
>>>>>>> e81494c9
        )

    return _generate_response(
        payment_information=payment_information,
        kind=TransactionKind.CHARGE,
        data=response,
    )


def refund(payment_information: PaymentData, connection_params) -> GatewayResponse:
    """Refund a payment using the razorpay client.

    But it first check if the given payment instance is supported
    by the gateway.

    It first retrieve a `charge` transaction to retrieve the
    payment id to refund. And return an error with a failed transaction
    if the there is no such transaction, or if an error
    from razorpay occurs during the refund."""
    error = check_payment_supported(payment_information=payment_information)

    if error:
<<<<<<< HEAD
        response = get_error_response(payment_information["amount"], error=error)
    else:
        razorpay_client = get_client(**connection_params)
        razorpay_amount = get_amount_for_razorpay(payment_information["amount"])
        try:
            response = razorpay_client.payment.refund(
                payment_information["token"], razorpay_amount
=======
        response = get_error_response(payment_information.amount, error=error)
    else:
        razorpay_client = get_client(**connection_params)
        razorpay_amount = get_amount_for_razorpay(payment_information.amount)
        try:
            response = razorpay_client.payment.refund(
                payment_information.token, razorpay_amount
>>>>>>> e81494c9
            )
            clean_razorpay_response(response)
        except RAZORPAY_EXCEPTIONS as exc:
            error = get_error_message_from_razorpay_error(exc)
<<<<<<< HEAD
            response = get_error_response(payment_information["amount"], error=error)
=======
            response = get_error_response(payment_information.amount, error=error)
>>>>>>> e81494c9

    return _generate_response(
        payment_information=payment_information,
        kind=TransactionKind.REFUND,
        data=response,
    )


def process_payment(
    payment_information: PaymentData, connection_params
) -> GatewayResponse:
    return charge(
        payment_information=payment_information, connection_params=connection_params
    )<|MERGE_RESOLUTION|>--- conflicted
+++ resolved
@@ -37,20 +37,6 @@
     VOID = "void"
 
 
-<<<<<<< HEAD
-def _generate_response(payment_information: Dict, kind: str, data: Dict) -> Dict:
-    """Generate Saleor transaction information from
-    Razorpay's success payload or from passed data."""
-    return {
-        "transaction_id": data.get("id", payment_information["token"]),
-        "kind": kind,
-        "amount": data.get("amount", payment_information["amount"]),
-        "currency": data.get("currency", payment_information["currency"]),
-        "error": data.get("error", None),
-        "is_success": data.get("is_success", True),
-        "raw_response": data,
-    }
-=======
 def _generate_response(
     payment_information: PaymentData, kind: str, data: Dict
 ) -> GatewayResponse:
@@ -65,20 +51,12 @@
         is_success=data.get("is_success", True),
         raw_response=data,
     )
->>>>>>> e81494c9
 
 
 def check_payment_supported(payment_information: PaymentData):
     """Checks that a given payment is supported."""
-<<<<<<< HEAD
-    if payment_information["currency"] not in SUPPORTED_CURRENCIES:
-        return errors.UNSUPPORTED_CURRENCY % {
-            "currency": payment_information["currency"]
-        }
-=======
     if payment_information.currency not in SUPPORTED_CURRENCIES:
         return errors.UNSUPPORTED_CURRENCY % {"currency": payment_information.currency}
->>>>>>> e81494c9
 
 
 def get_error_message_from_razorpay_error(exc: BaseException):
@@ -131,40 +109,22 @@
     after logging the error to stderr."""
     error = check_payment_supported(payment_information=payment_information)
     razorpay_client = get_client(**connection_params)
-<<<<<<< HEAD
-    razorpay_amount = get_amount_for_razorpay(payment_information["amount"])
-=======
     razorpay_amount = get_amount_for_razorpay(payment_information.amount)
->>>>>>> e81494c9
 
     if not error:
         try:
             response = razorpay_client.payment.capture(
-<<<<<<< HEAD
-                payment_information["token"], razorpay_amount
-=======
                 payment_information.token, razorpay_amount
->>>>>>> e81494c9
             )
             clean_razorpay_response(response)
         except RAZORPAY_EXCEPTIONS as exc:
             error = get_error_message_from_razorpay_error(exc)
             response = get_error_response(
-<<<<<<< HEAD
-                payment_information["amount"],
-                error=error,
-                id=payment_information["token"],
-            )
-    else:
-        response = get_error_response(
-            payment_information["amount"], error=error, id=payment_information["token"]
-=======
                 payment_information.amount, error=error, id=payment_information.token
             )
     else:
         response = get_error_response(
             payment_information.amount, error=error, id=payment_information.token
->>>>>>> e81494c9
         )
 
     return _generate_response(
@@ -187,15 +147,6 @@
     error = check_payment_supported(payment_information=payment_information)
 
     if error:
-<<<<<<< HEAD
-        response = get_error_response(payment_information["amount"], error=error)
-    else:
-        razorpay_client = get_client(**connection_params)
-        razorpay_amount = get_amount_for_razorpay(payment_information["amount"])
-        try:
-            response = razorpay_client.payment.refund(
-                payment_information["token"], razorpay_amount
-=======
         response = get_error_response(payment_information.amount, error=error)
     else:
         razorpay_client = get_client(**connection_params)
@@ -203,16 +154,11 @@
         try:
             response = razorpay_client.payment.refund(
                 payment_information.token, razorpay_amount
->>>>>>> e81494c9
             )
             clean_razorpay_response(response)
         except RAZORPAY_EXCEPTIONS as exc:
             error = get_error_message_from_razorpay_error(exc)
-<<<<<<< HEAD
-            response = get_error_response(payment_information["amount"], error=error)
-=======
             response = get_error_response(payment_information.amount, error=error)
->>>>>>> e81494c9
 
     return _generate_response(
         payment_information=payment_information,
