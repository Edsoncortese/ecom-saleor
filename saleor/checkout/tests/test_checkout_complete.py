from unittest import mock

import pytest
from django.contrib.auth.models import AnonymousUser
from django.test import override_settings

from ...account import CustomerEvents
from ...account.models import CustomerEvent
from ...core.exceptions import InsufficientStock
from ...core.notify_events import NotifyEventType
from ...core.taxes import zero_money, zero_taxed_money
from ...order import OrderEvents
from ...order.models import OrderEvent
<<<<<<< HEAD
from ...order.notifications import get_default_order_payload
=======
from ...plugins.manager import get_plugins_manager
from ...product.models import ProductTranslation, ProductVariantTranslation
>>>>>>> 9b0469e2
from ...tests.utils import flush_post_commit_hooks
from .. import calculations
from ..complete_checkout import _create_order, _prepare_order_data
from ..utils import add_variant_to_checkout, fetch_checkout_lines


@mock.patch("saleor.plugins.manager.PluginsManager.notify")
def test_create_order_captured_payment_creates_expected_events(
<<<<<<< HEAD
    mock_notify,
=======
>>>>>>> 9b0469e2
    checkout_with_item,
    customer_user,
    shipping_method,
    payment_txn_captured,
):
    checkout = checkout_with_item
    checkout_user = customer_user

    # Ensure not events are existing prior
    assert not OrderEvent.objects.exists()
    assert not CustomerEvent.objects.exists()

    # Prepare valid checkout
    checkout.user = checkout_user
    checkout.billing_address = customer_user.default_billing_address
    checkout.shipping_address = customer_user.default_shipping_address
    checkout.shipping_method = shipping_method
    checkout.payments.add(payment_txn_captured)
    checkout.tracking_code = "tracking_code"
    checkout.redirect_url = "https://www.example.com"
    checkout.save()

    # Place checkout
    manager = get_plugins_manager()
    lines = fetch_checkout_lines(checkout)
    order = _create_order(
        checkout=checkout,
        order_data=_prepare_order_data(
            manager=manager,
            checkout=checkout,
            lines=lines,
            discounts=None,
        ),
        user=customer_user,
    )
    flush_post_commit_hooks()

    (
        order_placed_event,
        payment_captured_event,
        order_fully_paid_event,
        order_confirmed_event,
    ) = order.events.all()  # type: OrderEvent

    # Ensure the correct order event was created
    # is the event the expected type
    assert order_placed_event.type == OrderEvents.PLACED
    # is the user anonymous/ the customer
    assert order_placed_event.user == checkout_user
    # is the associated backref order valid
    assert order_placed_event.order is order
    # ensure a date was set
    assert order_placed_event.date
    # should not have any additional parameters
    assert not order_placed_event.parameters

    # Ensure the correct order event was created
    # is the event the expected type
    assert payment_captured_event.type == OrderEvents.PAYMENT_CAPTURED
    # is the user anonymous/ the customer
    assert payment_captured_event.user == checkout_user
    # is the associated backref order valid
    assert payment_captured_event.order is order
    # ensure a date was set
    assert payment_captured_event.date
    # should not have any additional parameters
    assert "amount" in payment_captured_event.parameters.keys()
    assert "payment_id" in payment_captured_event.parameters.keys()
    assert "payment_gateway" in payment_captured_event.parameters.keys()

    # Ensure the correct order event was created
    # is the event the expected type
    assert order_fully_paid_event.type == OrderEvents.ORDER_FULLY_PAID
    # is the user anonymous/ the customer
    assert order_fully_paid_event.user == checkout_user
    # is the associated backref order valid
    assert order_fully_paid_event.order is order
    # ensure a date was set
    assert order_fully_paid_event.date
    # should not have any additional parameters
    assert not order_fully_paid_event.parameters

    expected_order_payload = {
        "order": get_default_order_payload(order, checkout.redirect_url),
        "recipient_email": order.get_customer_email(),
        "site_name": "mirumee.com",
        "domain": "mirumee.com",
    }

    expected_payment_payload = {
        "order": get_default_order_payload(order),
        "recipient_email": order.get_customer_email(),
        "payment": {
            "created": payment_txn_captured.created,
            "modified": payment_txn_captured.modified,
            "charge_status": payment_txn_captured.charge_status,
            "total": payment_txn_captured.total,
            "captured_amount": payment_txn_captured.captured_amount,
            "currency": payment_txn_captured.currency,
        },
        "site_name": "mirumee.com",
        "domain": "mirumee.com",
    }
    # Ensure the correct order confirmed event was created
    # should be order confirmed event
    assert order_confirmed_event.type == OrderEvents.CONFIRMED
    # ensure the user is checkout user
    assert order_confirmed_event.user == checkout_user
    # ensure the order confirmed event is related to order
    assert order_confirmed_event.order is order
    # ensure a date was set
    assert order_confirmed_event.date
    # ensure the event parameters are empty
    assert order_confirmed_event.parameters == {}

    mock_notify.assert_has_calls(
        [
            mock.call(NotifyEventType.ORDER_CONFIRMATION, expected_order_payload),
            mock.call(
                NotifyEventType.ORDER_PAYMENT_CONFIRMATION, expected_payment_payload
            ),
        ],
        any_order=True,
    )

    # Ensure the correct customer event was created if the user was not anonymous
    placement_event = customer_user.events.get()  # type: CustomerEvent
    assert placement_event.type == CustomerEvents.PLACED_ORDER  # check the event type
    assert placement_event.user == customer_user  # check the backref is valid
    assert placement_event.order == order  # check the associated order is valid
    assert placement_event.date  # ensure a date was set
    assert not placement_event.parameters  # should not have any additional parameters

    # mock_send_staff_order_confirmation.assert_called_once_with(order.pk)


@mock.patch("saleor.plugins.manager.PluginsManager.notify")
def test_create_order_captured_payment_creates_expected_events_anonymous_user(
<<<<<<< HEAD
    mock_notify,
=======
>>>>>>> 9b0469e2
    checkout_with_item,
    customer_user,
    shipping_method,
    payment_txn_captured,
):
    checkout = checkout_with_item
    checkout_user = None

    # Ensure not events are existing prior
    assert not OrderEvent.objects.exists()
    assert not CustomerEvent.objects.exists()

    # Prepare valid checkout
    checkout.user = checkout_user
    checkout.email = "test@example.com"
    checkout.billing_address = customer_user.default_billing_address
    checkout.shipping_address = customer_user.default_shipping_address
    checkout.shipping_method = shipping_method
    checkout.payments.add(payment_txn_captured)
    checkout.tracking_code = "tracking_code"
    checkout.redirect_url = "https://www.example.com"
    checkout.save()

    # Place checkout
    manager = get_plugins_manager()
    lines = fetch_checkout_lines(checkout)
    order = _create_order(
        checkout=checkout,
        order_data=_prepare_order_data(
            manager=manager,
            checkout=checkout,
            lines=lines,
            discounts=None,
        ),
        user=AnonymousUser(),
    )
    flush_post_commit_hooks()

    (
        order_placed_event,
        payment_captured_event,
        order_fully_paid_event,
        order_confirmed_event,
    ) = order.events.all()  # type: OrderEvent

    # Ensure the correct order event was created
    # is the event the expected type
    assert order_placed_event.type == OrderEvents.PLACED
    # is the user anonymous/ the customer
    assert order_placed_event.user == checkout_user
    # is the associated backref order valid
    assert order_placed_event.order is order
    # ensure a date was set
    assert order_placed_event.date
    # should not have any additional parameters
    assert not order_placed_event.parameters

    # Ensure the correct order event was created
    # is the event the expected type
    assert payment_captured_event.type == OrderEvents.PAYMENT_CAPTURED
    # is the user anonymous/ the customer
    assert payment_captured_event.user == checkout_user
    # is the associated backref order valid
    assert payment_captured_event.order is order
    # ensure a date was set
    assert payment_captured_event.date
    # should not have any additional parameters
    assert "amount" in payment_captured_event.parameters.keys()
    assert "payment_id" in payment_captured_event.parameters.keys()
    assert "payment_gateway" in payment_captured_event.parameters.keys()

    # Ensure the correct order event was created
    # is the event the expected type
    assert order_fully_paid_event.type == OrderEvents.ORDER_FULLY_PAID
    # is the user anonymous/ the customer
    assert order_fully_paid_event.user == checkout_user
    # is the associated backref order valid
    assert order_fully_paid_event.order is order
    # ensure a date was set
    assert order_fully_paid_event.date
    # should not have any additional parameters
    assert not order_fully_paid_event.parameters

    expected_order_payload = {
        "order": get_default_order_payload(order, checkout.redirect_url),
        "recipient_email": order.get_customer_email(),
        "site_name": "mirumee.com",
        "domain": "mirumee.com",
    }

    expected_payment_payload = {
        "order": get_default_order_payload(order),
        "recipient_email": order.get_customer_email(),
        "payment": {
            "created": payment_txn_captured.created,
            "modified": payment_txn_captured.modified,
            "charge_status": payment_txn_captured.charge_status,
            "total": payment_txn_captured.total,
            "captured_amount": payment_txn_captured.captured_amount,
            "currency": payment_txn_captured.currency,
        },
        "site_name": "mirumee.com",
        "domain": "mirumee.com",
    }

    # Ensure the correct order confirmed event was created
    # should be order confirmed event
    assert order_confirmed_event.type == OrderEvents.CONFIRMED
    # ensure the user is checkout user
    assert order_confirmed_event.user == checkout_user
    # ensure the order confirmed event is related to order
    assert order_confirmed_event.order is order
    # ensure a date was set
    assert order_confirmed_event.date
    # ensure the event parameters are empty
    assert order_confirmed_event.parameters == {}

    mock_notify.assert_has_calls(
        [
            mock.call(NotifyEventType.ORDER_CONFIRMATION, expected_order_payload),
            mock.call(
                NotifyEventType.ORDER_PAYMENT_CONFIRMATION, expected_payment_payload
            ),
        ],
        any_order=True,
    )

    # Check no event was created if the user was anonymous
    assert not CustomerEvent.objects.exists()  # should not have created any event


@mock.patch("saleor.plugins.manager.PluginsManager.notify")
def test_create_order_preauth_payment_creates_expected_events(
<<<<<<< HEAD
    mock_notify,
=======
>>>>>>> 9b0469e2
    checkout_with_item,
    customer_user,
    shipping_method,
    payment_txn_preauth,
):
    checkout = checkout_with_item
    checkout_user = customer_user

    # Ensure not events are existing prior
    assert not OrderEvent.objects.exists()
    assert not CustomerEvent.objects.exists()

    # Prepare valid checkout
    checkout.user = checkout_user
    checkout.billing_address = customer_user.default_billing_address
    checkout.shipping_address = customer_user.default_shipping_address
    checkout.shipping_method = shipping_method
    checkout.payments.add(payment_txn_preauth)
    checkout.tracking_code = "tracking_code"
    checkout.redirect_url = "https://www.example.com"
    checkout.save()

    # Place checkout
    manager = get_plugins_manager()
    lines = fetch_checkout_lines(checkout)
    order = _create_order(
        checkout=checkout,
        order_data=_prepare_order_data(
            manager=manager,
            checkout=checkout,
            lines=lines,
            discounts=None,
        ),
        user=customer_user,
    )
    flush_post_commit_hooks()

    (
        order_placed_event,
        payment_authorized_event,
        order_confirmed_event,
    ) = order.events.all()  # type: OrderEvent

    # Ensure the correct order event was created
    # is the event the expected type
    assert order_placed_event.type == OrderEvents.PLACED
    # is the user anonymous/ the customer
    assert order_placed_event.user == checkout_user
    # is the associated backref order valid
    assert order_placed_event.order is order
    # ensure a date was set
    assert order_placed_event.date
    # should not have any additional parameters
    assert not order_placed_event.parameters

    # Ensure the correct order event was created
    # is the event the expected type
    assert payment_authorized_event.type == OrderEvents.PAYMENT_AUTHORIZED
    # is the user anonymous/ the customer
    assert payment_authorized_event.user == checkout_user
    # is the associated backref order valid
    assert payment_authorized_event.order is order
    # ensure a date was set
    assert payment_authorized_event.date
    # should not have any additional parameters
    assert "amount" in payment_authorized_event.parameters.keys()
    assert "payment_id" in payment_authorized_event.parameters.keys()
    assert "payment_gateway" in payment_authorized_event.parameters.keys()

    expected_payload = {
        "order": get_default_order_payload(order, checkout.redirect_url),
        "recipient_email": order.get_customer_email(),
        "site_name": "mirumee.com",
        "domain": "mirumee.com",
    }

    # Ensure the correct order confirmed event was created
    # should be order confirmed event
    assert order_confirmed_event.type == OrderEvents.CONFIRMED
    # ensure the user is checkout user
    assert order_confirmed_event.user == checkout_user
    # ensure the order confirmed event is related to order
    assert order_confirmed_event.order is order
    # ensure a date was set
    assert order_confirmed_event.date
    # ensure the event parameters are empty
    assert order_confirmed_event.parameters == {}

    mock_notify.assert_called_once_with(
        NotifyEventType.ORDER_CONFIRMATION, expected_payload
    )

    # Ensure the correct customer event was created if the user was not anonymous
    placement_event = customer_user.events.get()  # type: CustomerEvent
    assert placement_event.type == CustomerEvents.PLACED_ORDER  # check the event type
    assert placement_event.user == customer_user  # check the backref is valid
    assert placement_event.order == order  # check the associated order is valid
    assert placement_event.date  # ensure a date was set
    assert not placement_event.parameters  # should not have any additional parameters

    # mock_send_staff_order_confirmation.assert_called_once_with(order.pk)


@mock.patch("saleor.plugins.manager.PluginsManager.notify")
def test_create_order_preauth_payment_creates_expected_events_anonymous_user(
<<<<<<< HEAD
    mock_notify,
=======
>>>>>>> 9b0469e2
    checkout_with_item,
    customer_user,
    shipping_method,
    payment_txn_preauth,
):
    checkout = checkout_with_item
    checkout_user = None

    # Ensure not events are existing prior
    assert not OrderEvent.objects.exists()
    assert not CustomerEvent.objects.exists()

    # Prepare valid checkout
    checkout.user = checkout_user
    checkout.email = "test@example.com"
    checkout.billing_address = customer_user.default_billing_address
    checkout.shipping_address = customer_user.default_shipping_address
    checkout.shipping_method = shipping_method
    checkout.payments.add(payment_txn_preauth)
    checkout.tracking_code = "tracking_code"
    checkout.redirect_url = "https://www.example.com"
    checkout.save()

    # Place checkout
    manager = get_plugins_manager()
    lines = fetch_checkout_lines(checkout)
    order = _create_order(
        checkout=checkout,
        order_data=_prepare_order_data(
            manager=manager,
            checkout=checkout,
            lines=lines,
            discounts=None,
        ),
        user=AnonymousUser(),
    )
    flush_post_commit_hooks()

    (
        order_placed_event,
        payment_captured_event,
        order_confirmed_event,
    ) = order.events.all()  # type: OrderEvent

    # Ensure the correct order event was created
    # is the event the expected type
    assert order_placed_event.type == OrderEvents.PLACED
    # is the user anonymous/ the customer
    assert order_placed_event.user == checkout_user
    # is the associated backref order valid
    assert order_placed_event.order is order
    # ensure a date was set
    assert order_placed_event.date
    # should not have any additional parameters
    assert not order_placed_event.parameters

    # Ensure the correct order event was created
    # is the event the expected type
    assert payment_captured_event.type == OrderEvents.PAYMENT_AUTHORIZED
    # is the user anonymous/ the customer
    assert payment_captured_event.user == checkout_user
    # is the associated backref order valid
    assert payment_captured_event.order is order
    # ensure a date was set
    assert payment_captured_event.date
    # should not have any additional parameters
    assert "amount" in payment_captured_event.parameters.keys()
    assert "payment_id" in payment_captured_event.parameters.keys()
    assert "payment_gateway" in payment_captured_event.parameters.keys()

    expected_payload = {
        "order": get_default_order_payload(order, checkout.redirect_url),
        "recipient_email": order.get_customer_email(),
        "site_name": "mirumee.com",
        "domain": "mirumee.com",
    }
    # Ensure the correct order confirmed event was created
    # should be order confirmed event
    assert order_confirmed_event.type == OrderEvents.CONFIRMED
    # ensure the user is checkout user
    assert order_confirmed_event.user == checkout_user
    # ensure the order confirmed event is related to order
    assert order_confirmed_event.order is order
    # ensure a date was set
    assert order_confirmed_event.date
    # ensure the event parameters are empty
    assert order_confirmed_event.parameters == {}

    mock_notify.assert_called_once_with(
        NotifyEventType.ORDER_CONFIRMATION, expected_payload
    )

    # Check no event was created if the user was anonymous
    assert not CustomerEvent.objects.exists()  # should not have created any event


def test_create_order_insufficient_stock(
    checkout, customer_user, product_without_shipping
):
    variant = product_without_shipping.variants.get()
    add_variant_to_checkout(checkout, variant, 10, check_quantity=False)
    checkout.user = customer_user
    checkout.billing_address = customer_user.default_billing_address
    checkout.shipping_address = customer_user.default_billing_address
    checkout.tracking_code = "tracking_code"
    checkout.save()

    manager = get_plugins_manager()
    lines = fetch_checkout_lines(checkout)
    with pytest.raises(InsufficientStock):
        _prepare_order_data(
            manager=manager,
            checkout=checkout,
            lines=lines,
            discounts=None,
        )


def test_create_order_doesnt_duplicate_order(
    checkout_with_item, customer_user, shipping_method
):
    checkout = checkout_with_item
    checkout.user = customer_user
    checkout.billing_address = customer_user.default_billing_address
    checkout.shipping_address = customer_user.default_billing_address
    checkout.shipping_method = shipping_method
    checkout.tracking_code = ""
    checkout.redirect_url = "https://www.example.com"
    checkout.save()

    manager = get_plugins_manager()
    lines = fetch_checkout_lines(checkout)
    order_data = _prepare_order_data(
        manager=manager, checkout=checkout, lines=lines, discounts=None
    )

    order_1 = _create_order(
        checkout=checkout,
        order_data=order_data,
        user=customer_user,
    )
    assert order_1.checkout_token == checkout.token

    order_2 = _create_order(
        checkout=checkout,
        order_data=order_data,
        user=customer_user,
    )
    assert order_1.pk == order_2.pk


@pytest.mark.parametrize("is_anonymous_user", (True, False))
def test_create_order_with_gift_card(
    checkout_with_gift_card, customer_user, shipping_method, is_anonymous_user
):
    checkout_user = None if is_anonymous_user else customer_user
    checkout = checkout_with_gift_card
    checkout.user = checkout_user
    checkout.billing_address = customer_user.default_billing_address
    checkout.shipping_address = customer_user.default_billing_address
    checkout.shipping_method = shipping_method
    checkout.tracking_code = "tracking_code"
    checkout.redirect_url = "https://www.example.com"
    checkout.save()

    manager = get_plugins_manager()
    lines = fetch_checkout_lines(checkout)

    subtotal = calculations.checkout_subtotal(
        manager=manager,
        checkout=checkout,
        lines=lines,
        address=checkout.shipping_address,
    )
    shipping_price = calculations.checkout_shipping_price(
        manager=manager,
        checkout=checkout,
        lines=lines,
        address=checkout.shipping_address,
    )
    total_gross_without_gift_cards = (
        subtotal.gross + shipping_price.gross - checkout.discount
    )
    gift_cards_balance = checkout.get_total_gift_cards_balance()

    order = _create_order(
        checkout=checkout,
        order_data=_prepare_order_data(
            manager=manager,
            checkout=checkout,
            lines=lines,
            discounts=None,
        ),
        user=customer_user if not is_anonymous_user else AnonymousUser(),
    )

    assert order.gift_cards.count() == 1
    assert order.gift_cards.first().current_balance.amount == 0
    assert order.total.gross == (total_gross_without_gift_cards - gift_cards_balance)


def test_create_order_with_gift_card_partial_use(
    checkout_with_item, gift_card_used, customer_user, shipping_method
):
    checkout = checkout_with_item
    checkout.user = customer_user
    checkout.billing_address = customer_user.default_billing_address
    checkout.shipping_address = customer_user.default_billing_address
    checkout.shipping_method = shipping_method
    checkout.tracking_code = "tracking_code"
    checkout.redirect_url = "https://www.example.com"
    checkout.save()

    manager = get_plugins_manager()
    lines = fetch_checkout_lines(checkout)

    price_without_gift_card = calculations.checkout_total(
        manager=manager,
        checkout=checkout,
        lines=lines,
        address=checkout.shipping_address,
    )
    gift_card_balance_before_order = gift_card_used.current_balance_amount

    checkout.gift_cards.add(gift_card_used)
    checkout.save()

    order = _create_order(
        checkout=checkout,
        order_data=_prepare_order_data(
            manager=manager,
            checkout=checkout,
            lines=lines,
            discounts=None,
        ),
        user=customer_user,
    )

    gift_card_used.refresh_from_db()

    expected_old_balance = (
        price_without_gift_card.gross.amount + gift_card_used.current_balance_amount
    )

    assert order.gift_cards.count() > 0
    assert order.total == zero_taxed_money(order.currency)
    assert gift_card_balance_before_order == expected_old_balance


def test_create_order_with_many_gift_cards(
    checkout_with_item,
    gift_card_created_by_staff,
    gift_card,
    customer_user,
    shipping_method,
):
    checkout = checkout_with_item
    checkout.user = customer_user
    checkout.billing_address = customer_user.default_billing_address
    checkout.shipping_address = customer_user.default_billing_address
    checkout.shipping_method = shipping_method
    checkout.tracking_code = "tracking_code"
    checkout.redirect_url = "https://www.example.com"
    checkout.save()

    manager = get_plugins_manager()
    lines = fetch_checkout_lines(checkout)

    price_without_gift_card = calculations.checkout_total(
        manager=manager,
        checkout=checkout,
        lines=lines,
        address=checkout.shipping_address,
    )
    gift_cards_balance_before_order = (
        gift_card_created_by_staff.current_balance.amount
        + gift_card.current_balance.amount
    )

    checkout.gift_cards.add(gift_card_created_by_staff)
    checkout.gift_cards.add(gift_card)
    checkout.save()

    order = _create_order(
        checkout=checkout,
        order_data=_prepare_order_data(
            manager=manager,
            checkout=checkout,
            lines=lines,
            discounts=None,
        ),
        user=customer_user,
    )

    gift_card_created_by_staff.refresh_from_db()
    gift_card.refresh_from_db()
    zero_price = zero_money(gift_card.currency)
    assert order.gift_cards.count() > 0
    assert gift_card_created_by_staff.current_balance == zero_price
    assert gift_card.current_balance == zero_price
    assert price_without_gift_card.gross.amount == (
        gift_cards_balance_before_order + order.total.gross.amount
    )


def test_note_in_created_order(checkout_with_item, address, customer_user):
    checkout_with_item.shipping_address = address
    checkout_with_item.note = "test_note"
    checkout_with_item.tracking_code = "tracking_code"
    checkout_with_item.redirect_url = "https://www.example.com"
    checkout_with_item.save()
    manager = get_plugins_manager()
    lines = fetch_checkout_lines(checkout_with_item)
    order = _create_order(
        checkout=checkout_with_item,
        order_data=_prepare_order_data(
            manager=manager,
            checkout=checkout_with_item,
            lines=lines,
            discounts=None,
        ),
        user=customer_user,
    )
    assert order.customer_note == checkout_with_item.note


def test_create_order_with_variant_tracking_false(
    checkout, customer_user, variant_without_inventory_tracking
):
    variant = variant_without_inventory_tracking
    checkout.user = customer_user
    checkout.billing_address = customer_user.default_billing_address
    checkout.shipping_address = customer_user.default_billing_address
    checkout.tracking_code = ""
    checkout.redirect_url = "https://www.example.com"
    checkout.save()
    add_variant_to_checkout(checkout, variant, 10, check_quantity=False)

    manager = get_plugins_manager()
    lines = fetch_checkout_lines(checkout)

    order_data = _prepare_order_data(
        manager=manager, checkout=checkout, lines=lines, discounts=None
    )

    order_1 = _create_order(
        checkout=checkout,
        order_data=order_data,
        user=customer_user,
    )
    assert order_1.checkout_token == checkout.token


@override_settings(LANGUAGE_CODE="fr")
def test_create_order_use_tanslations(
    checkout_with_item, customer_user, shipping_method
):
    translated_product_name = "French name"
    translated_variant_name = "French variant name"

    checkout = checkout_with_item
    checkout.user = customer_user
    checkout.billing_address = customer_user.default_billing_address
    checkout.shipping_address = customer_user.default_billing_address
    checkout.shipping_method = shipping_method
    checkout.tracking_code = ""
    checkout.redirect_url = "https://www.example.com"
    checkout.save()

    manager = get_plugins_manager()
    lines = fetch_checkout_lines(checkout)

    variant = lines[0].variant
    product = lines[0].product

    ProductTranslation.objects.create(
        language_code="fr",
        product=product,
        name=translated_product_name,
    )
    ProductVariantTranslation.objects.create(
        language_code="fr",
        product_variant=variant,
        name=translated_variant_name,
    )

    order_data = _prepare_order_data(
        manager=manager, checkout=checkout, lines=lines, discounts=None
    )
    order_line = order_data["lines"][0]

    assert order_line.translated_product_name == translated_product_name
    assert order_line.translated_variant_name == translated_variant_name<|MERGE_RESOLUTION|>--- conflicted
+++ resolved
@@ -11,12 +11,9 @@
 from ...core.taxes import zero_money, zero_taxed_money
 from ...order import OrderEvents
 from ...order.models import OrderEvent
-<<<<<<< HEAD
 from ...order.notifications import get_default_order_payload
-=======
 from ...plugins.manager import get_plugins_manager
 from ...product.models import ProductTranslation, ProductVariantTranslation
->>>>>>> 9b0469e2
 from ...tests.utils import flush_post_commit_hooks
 from .. import calculations
 from ..complete_checkout import _create_order, _prepare_order_data
@@ -25,10 +22,7 @@
 
 @mock.patch("saleor.plugins.manager.PluginsManager.notify")
 def test_create_order_captured_payment_creates_expected_events(
-<<<<<<< HEAD
     mock_notify,
-=======
->>>>>>> 9b0469e2
     checkout_with_item,
     customer_user,
     shipping_method,
@@ -63,6 +57,7 @@
             discounts=None,
         ),
         user=customer_user,
+        plugin_manager=manager,
     )
     flush_post_commit_hooks()
 
@@ -167,10 +162,7 @@
 
 @mock.patch("saleor.plugins.manager.PluginsManager.notify")
 def test_create_order_captured_payment_creates_expected_events_anonymous_user(
-<<<<<<< HEAD
     mock_notify,
-=======
->>>>>>> 9b0469e2
     checkout_with_item,
     customer_user,
     shipping_method,
@@ -206,6 +198,7 @@
             discounts=None,
         ),
         user=AnonymousUser(),
+        plugin_manager=manager,
     )
     flush_post_commit_hooks()
 
@@ -304,10 +297,7 @@
 
 @mock.patch("saleor.plugins.manager.PluginsManager.notify")
 def test_create_order_preauth_payment_creates_expected_events(
-<<<<<<< HEAD
     mock_notify,
-=======
->>>>>>> 9b0469e2
     checkout_with_item,
     customer_user,
     shipping_method,
@@ -342,6 +332,7 @@
             discounts=None,
         ),
         user=customer_user,
+        plugin_manager=manager,
     )
     flush_post_commit_hooks()
 
@@ -413,10 +404,7 @@
 
 @mock.patch("saleor.plugins.manager.PluginsManager.notify")
 def test_create_order_preauth_payment_creates_expected_events_anonymous_user(
-<<<<<<< HEAD
     mock_notify,
-=======
->>>>>>> 9b0469e2
     checkout_with_item,
     customer_user,
     shipping_method,
@@ -452,6 +440,7 @@
             discounts=None,
         ),
         user=AnonymousUser(),
+        plugin_manager=manager,
     )
     flush_post_commit_hooks()
 
@@ -557,6 +546,7 @@
         checkout=checkout,
         order_data=order_data,
         user=customer_user,
+        plugin_manager=manager,
     )
     assert order_1.checkout_token == checkout.token
 
@@ -564,6 +554,7 @@
         checkout=checkout,
         order_data=order_data,
         user=customer_user,
+        plugin_manager=manager,
     )
     assert order_1.pk == order_2.pk
 
@@ -611,6 +602,7 @@
             discounts=None,
         ),
         user=customer_user if not is_anonymous_user else AnonymousUser(),
+        plugin_manager=manager,
     )
 
     assert order.gift_cards.count() == 1
@@ -653,6 +645,7 @@
             discounts=None,
         ),
         user=customer_user,
+        plugin_manager=manager,
     )
 
     gift_card_used.refresh_from_db()
@@ -709,6 +702,7 @@
             discounts=None,
         ),
         user=customer_user,
+        plugin_manager=manager,
     )
 
     gift_card_created_by_staff.refresh_from_db()
@@ -739,6 +733,7 @@
             discounts=None,
         ),
         user=customer_user,
+        plugin_manager=manager,
     )
     assert order.customer_note == checkout_with_item.note
 
@@ -766,6 +761,7 @@
         checkout=checkout,
         order_data=order_data,
         user=customer_user,
+        plugin_manager=manager,
     )
     assert order_1.checkout_token == checkout.token
 
