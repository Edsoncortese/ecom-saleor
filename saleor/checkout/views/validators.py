--- conflicted
+++ resolved
@@ -13,17 +13,10 @@
     """
 
     @wraps(view)
-<<<<<<< HEAD
-    def func(request, cart):
-        if cart:
-            return view(request, cart)
-        return redirect("cart:index")
-=======
     def func(request, checkout):
         if checkout:
             return view(request, checkout)
         return redirect("checkout:index")
->>>>>>> e81494c9
 
     return func
 
@@ -38,23 +31,14 @@
     """
 
     @wraps(view)
-<<<<<<< HEAD
-    def func(request, cart):
-        if not cart.email or not cart.shipping_address:
-=======
     def func(request, checkout):
         if not checkout.email or not checkout.shipping_address:
->>>>>>> e81494c9
             return redirect("checkout:shipping-address")
         try:
             checkout.shipping_address.full_clean()
         except ValidationError:
             return redirect("checkout:shipping-address")
-<<<<<<< HEAD
-        return view(request, cart)
-=======
         return view(request, checkout)
->>>>>>> e81494c9
 
     return func
 
@@ -69,17 +53,10 @@
     """
 
     @wraps(view)
-<<<<<<< HEAD
-    def func(request, cart):
-        if not is_valid_shipping_method(cart, request.taxes, request.discounts):
-            return redirect("checkout:shipping-method")
-        return view(request, cart)
-=======
     def func(request, checkout):
         if not is_valid_shipping_method(checkout, request.taxes, request.discounts):
             return redirect("checkout:shipping-method")
         return view(request, checkout)
->>>>>>> e81494c9
 
     return func
 
@@ -93,16 +70,9 @@
     """
 
     @wraps(view)
-<<<<<<< HEAD
-    def func(request, cart):
-        if not cart.is_shipping_required():
-            return redirect("checkout:summary")
-        return view(request, cart)
-=======
     def func(request, checkout):
         if not checkout.is_shipping_required():
             return redirect("checkout:summary")
         return view(request, checkout)
->>>>>>> e81494c9
 
     return func