from decimal import Decimal
from unittest.mock import Mock, patch

import graphene
import pytest
from prices import Money, TaxedMoney

from ...core.weight import zero_weight
from ...discount import OrderDiscountType
from ...discount.models import (
    DiscountValueType,
    NotApplicable,
    Voucher,
    VoucherChannelListing,
    VoucherType,
)
from ...discount.utils import validate_voucher_in_order
from ...graphql.core.utils import to_global_id_or_none
from ...graphql.order.utils import OrderLineData
from ...graphql.tests.utils import get_graphql_content
from ...payment import ChargeStatus
from ...payment.models import Payment
from ...plugins.manager import get_plugins_manager
from ...product.models import Collection
from ...tests.fixtures import recalculate_order
from ...warehouse import WarehouseClickAndCollectOption
from ...warehouse.models import Stock, Warehouse
from ...warehouse.tests.utils import get_quantity_allocated_for_stock
from .. import FulfillmentStatus, OrderEvents, OrderStatus
from ..calculations import fetch_order_prices_if_expired
from ..events import (
    OrderEventsEmails,
    event_fulfillment_confirmed_notification,
    event_fulfillment_digital_links_notification,
    event_order_cancelled_notification,
    event_order_confirmation_notification,
    event_order_refunded_notification,
    event_payment_confirmed_notification,
)
from ..models import Order
from ..notifications import (
    get_default_fulfillment_payload,
    send_fulfillment_confirmation_to_customer,
)
from ..utils import (
    add_variant_to_order,
    change_order_line_quantity,
    delete_order_line,
    get_voucher_discount_for_order,
    restock_fulfillment_lines,
    update_order_authorize_data,
    update_order_charge_data,
    update_order_status,
)


def test_total_setter():
    price = TaxedMoney(net=Money(10, "USD"), gross=Money(15, "USD"))
    order = Order()
    order.total = price
    assert order.total_net_amount == Decimal(10)
    assert order.total.net == Money(10, "USD")
    assert order.total_gross_amount == Decimal(15)
    assert order.total.gross == Money(15, "USD")
    assert order.total.tax == Money(5, "USD")


def test_order_get_subtotal(order_with_lines):
    order_with_lines.discounts.create(
        type=OrderDiscountType.VOUCHER,
        value_type=DiscountValueType.FIXED,
        value=order_with_lines.total.gross.amount * Decimal("0.5"),
        amount_value=order_with_lines.total.gross.amount * Decimal("0.5"),
        name="Test discount",
    )

    fetch_order_prices_if_expired(
        order_with_lines, get_plugins_manager(), force_update=True
    )

    target_subtotal = order_with_lines.total - order_with_lines.shipping_price
    assert order_with_lines.get_subtotal() == target_subtotal


def test_recalculate_order_keeps_weight_unit(order_with_lines):
    initial_weight_unit = order_with_lines.weight.unit
    recalculate_order(order_with_lines)
    recalculated_weight_unit = order_with_lines.weight.unit
    assert initial_weight_unit == recalculated_weight_unit


def test_add_variant_to_order_adds_line_for_new_variant(
    order_with_lines,
    product,
    product_translation_fr,
    settings,
    anonymous_user,
    anonymous_plugins,
    site_settings,
):
    order = order_with_lines
    variant = product.variants.get()
    lines_before = order.lines.count()
    settings.LANGUAGE_CODE = "fr"
    line_data = OrderLineData(variant_id=str(variant.id), variant=variant, quantity=1)

    add_variant_to_order(
<<<<<<< HEAD
        order,
        line_data,
        info.context.user,
        info.context.app,
        info.context.plugins,
=======
        order=order,
        line_data=line_data,
        user=anonymous_user,
        app=None,
        manager=anonymous_plugins,
        site_settings=site_settings,
>>>>>>> 9e2ea5b2
    )

    line = order.lines.last()
    assert order.lines.count() == lines_before + 1
    assert line.product_sku == variant.sku
    assert line.product_variant_id == variant.get_global_id()
    assert line.quantity == 1
    assert line.unit_price == TaxedMoney(net=Money(10, "USD"), gross=Money(10, "USD"))
    assert line.translated_product_name == str(variant.product.translated)
    assert line.variant_name == str(variant)
    assert line.product_name == str(variant.product)
    assert not line.unit_discount_amount
    assert not line.unit_discount_value
    assert not line.unit_discount_reason


def test_add_variant_to_order_adds_line_for_new_variant_on_sale(
    order_with_lines,
    product,
    product_translation_fr,
    sale,
    discount_info,
    settings,
    anonymous_user,
    anonymous_plugins,
    site_settings,
):
    order = order_with_lines
    variant = product.variants.first()
    discount_info.variants_ids.add(variant.id)
    sale.variants.add(variant)
    lines_before = order.lines.count()
    settings.LANGUAGE_CODE = "fr"
    line_data = OrderLineData(variant_id=str(variant.id), variant=variant, quantity=1)

    add_variant_to_order(
<<<<<<< HEAD
        order,
        line_data,
        info.context.user,
        info.context.app,
        info.context.plugins,
        [discount_info],
=======
        order=order,
        line_data=line_data,
        user=anonymous_user,
        app=None,
        manager=anonymous_plugins,
        site_settings=site_settings,
        discounts=[discount_info],
>>>>>>> 9e2ea5b2
    )

    line = order.lines.last()
    variant_channel_listing = variant.channel_listings.get(channel=order.channel)
    sale_channel_listing = sale.channel_listings.first()
    assert order.lines.count() == lines_before + 1
    assert line.product_sku == variant.sku
    assert line.quantity == 1
    unit_amount = (
        variant_channel_listing.price_amount - sale_channel_listing.discount_value
    )
    assert line.unit_price == TaxedMoney(
        net=Money(unit_amount, "USD"), gross=Money(unit_amount, "USD")
    )
    assert line.translated_product_name == str(variant.product.translated)
    assert line.variant_name == str(variant)
    assert line.product_name == str(variant.product)

    assert line.unit_discount_amount == sale_channel_listing.discount_value
    assert line.unit_discount_value == sale_channel_listing.discount_value
    assert line.unit_discount_reason


def test_add_variant_to_draft_order_adds_line_for_variant_with_price_0(
    order_with_lines,
    product,
    product_translation_fr,
    settings,
    anonymous_user,
    anonymous_plugins,
    site_settings,
):
    order = order_with_lines
    variant = product.variants.get()
    variant_channel_listing = variant.channel_listings.get()
    variant_channel_listing.price = Money(0, "USD")
    variant_channel_listing.save(update_fields=["price_amount", "currency"])

    lines_before = order.lines.count()
    settings.LANGUAGE_CODE = "fr"
    line_data = OrderLineData(variant_id=str(variant.id), variant=variant, quantity=1)

    add_variant_to_order(
<<<<<<< HEAD
        order,
        line_data,
        info.context.user,
        info.context.app,
        info.context.plugins,
=======
        order=order,
        line_data=line_data,
        user=anonymous_user,
        app=None,
        manager=anonymous_plugins,
        site_settings=site_settings,
>>>>>>> 9e2ea5b2
    )

    line = order.lines.last()
    assert order.lines.count() == lines_before + 1
    assert line.product_sku == variant.sku
    assert line.product_variant_id == variant.get_global_id()
    assert line.quantity == 1
    assert line.unit_price == TaxedMoney(net=Money(0, "USD"), gross=Money(0, "USD"))
    assert line.translated_product_name == str(variant.product.translated)
    assert line.product_name == variant.product.name


def test_add_variant_to_order_not_allocates_stock_for_new_variant(
    order_with_lines,
    product,
    anonymous_user,
    anonymous_plugins,
    site_settings,
):
    variant = product.variants.get()
    stock = Stock.objects.get(product_variant=variant)

    stock_before = get_quantity_allocated_for_stock(stock)

    line_data = OrderLineData(variant_id=str(variant.id), variant=variant, quantity=1)
    add_variant_to_order(
<<<<<<< HEAD
        order_with_lines,
        line_data,
        info.context.user,
        info.context.app,
        info.context.plugins,
=======
        order=order_with_lines,
        line_data=line_data,
        user=anonymous_user,
        app=None,
        manager=anonymous_plugins,
        site_settings=site_settings,
>>>>>>> 9e2ea5b2
    )

    stock.refresh_from_db()
    assert get_quantity_allocated_for_stock(stock) == stock_before


def test_add_variant_to_order_edits_line_for_existing_variant(
    order_with_lines, anonymous_user, anonymous_plugins, site_settings
):
    existing_line = order_with_lines.lines.first()
    variant = existing_line.variant
    lines_before = order_with_lines.lines.count()
    line_quantity_before = existing_line.quantity
    line_data = OrderLineData(
        line_id=str(existing_line.pk), variant=variant, quantity=1
    )

    add_variant_to_order(
<<<<<<< HEAD
        order_with_lines,
        line_data,
        info.context.user,
        info.context.app,
        info.context.plugins,
=======
        order=order_with_lines,
        line_data=line_data,
        user=anonymous_user,
        app=None,
        manager=anonymous_plugins,
        site_settings=site_settings,
>>>>>>> 9e2ea5b2
    )

    existing_line.refresh_from_db()
    assert order_with_lines.lines.count() == lines_before
    assert existing_line.product_sku == variant.sku
    assert existing_line.product_variant_id == variant.get_global_id()
    assert existing_line.quantity == line_quantity_before + 1


def test_add_variant_to_order_not_allocates_stock_for_existing_variant(
    order_with_lines, anonymous_user, anonymous_plugins, site_settings
):
    existing_line = order_with_lines.lines.first()
    variant = existing_line.variant
    stock = Stock.objects.get(product_variant=variant)
    stock_before = get_quantity_allocated_for_stock(stock)
    quantity_before = existing_line.quantity
    quantity_unfulfilled_before = existing_line.quantity_unfulfilled
    line_data = OrderLineData(
        line_id=str(existing_line.id), variant=variant, quantity=1
    )

    add_variant_to_order(
<<<<<<< HEAD
        order_with_lines,
        line_data,
        info.context.user,
        info.context.app,
        info.context.plugins,
=======
        order=order_with_lines,
        line_data=line_data,
        user=anonymous_user,
        app=None,
        manager=anonymous_plugins,
        site_settings=site_settings,
>>>>>>> 9e2ea5b2
    )

    stock.refresh_from_db()
    existing_line.refresh_from_db()
    assert get_quantity_allocated_for_stock(stock) == stock_before
    assert existing_line.quantity == quantity_before + 1
    assert existing_line.quantity_unfulfilled == quantity_unfulfilled_before + 1


def test_restock_fulfillment_lines(fulfilled_order, warehouse):
    fulfillment = fulfilled_order.fulfillments.first()
    line_1 = fulfillment.lines.first()
    line_2 = fulfillment.lines.last()
    stock_1 = Stock.objects.get(product_variant=line_1.order_line.variant)
    stock_2 = Stock.objects.get(product_variant=line_2.order_line.variant)
    stock_1_quantity_allocated_before = get_quantity_allocated_for_stock(stock_1)
    stock_2_quantity_allocated_before = get_quantity_allocated_for_stock(stock_2)
    stock_1_quantity_before = stock_1.quantity
    stock_2_quantity_before = stock_2.quantity
    order_line_1 = line_1.order_line
    order_line_2 = line_2.order_line
    order_line_1_quantity_fulfilled_before = order_line_1.quantity_fulfilled
    order_line_2_quantity_fulfilled_before = order_line_2.quantity_fulfilled

    restock_fulfillment_lines(fulfillment, warehouse)

    stock_1.refresh_from_db()
    stock_2.refresh_from_db()
    assert get_quantity_allocated_for_stock(stock_1) == (
        stock_1_quantity_allocated_before + line_1.quantity
    )
    assert get_quantity_allocated_for_stock(stock_2) == (
        stock_2_quantity_allocated_before + line_2.quantity
    )
    assert stock_1.quantity == stock_1_quantity_before + line_1.quantity
    assert stock_2.quantity == stock_2_quantity_before + line_2.quantity
    order_line_1.refresh_from_db()
    order_line_2.refresh_from_db()
    assert (
        order_line_1.quantity_fulfilled
        == order_line_1_quantity_fulfilled_before - line_1.quantity
    )
    assert (
        order_line_2.quantity_fulfilled
        == order_line_2_quantity_fulfilled_before - line_2.quantity
    )


def test_update_order_status_partially_fulfilled(fulfilled_order):
    fulfillment = fulfilled_order.fulfillments.first()
    line = fulfillment.lines.first()
    order_line = line.order_line

    order_line.quantity_fulfilled -= line.quantity
    order_line.save()
    line.delete()
    update_order_status(fulfilled_order)

    assert fulfilled_order.status == OrderStatus.PARTIALLY_FULFILLED


def test_update_order_status_unfulfilled(order_with_lines):
    order_with_lines.status = OrderStatus.FULFILLED
    order_with_lines.save()

    update_order_status(order_with_lines)

    order_with_lines.refresh_from_db()
    assert order_with_lines.status == OrderStatus.UNFULFILLED


def test_update_order_status_fulfilled(fulfilled_order):
    fulfillment = fulfilled_order.fulfillments.first()
    fulfillment_line = fulfillment.lines.first()
    fulfillment_line.quantity -= 3
    fulfillment_line.save()
    fulfilled_order.status = OrderStatus.UNFULFILLED
    fulfilled_order.save()
    replaced_fulfillment = fulfilled_order.fulfillments.create(
        status=FulfillmentStatus.REPLACED
    )
    replaced_fulfillment.lines.create(
        quantity=3, order_line=fulfillment_line.order_line
    )

    update_order_status(fulfilled_order)

    fulfilled_order.refresh_from_db()
    assert fulfilled_order.status == OrderStatus.FULFILLED


def test_update_order_status_returned(fulfilled_order):
    fulfilled_order.fulfillments.all().update(status=FulfillmentStatus.RETURNED)
    fulfilled_order.status = OrderStatus.UNFULFILLED
    fulfilled_order.save()

    update_order_status(fulfilled_order)

    fulfilled_order.refresh_from_db()
    assert fulfilled_order.status == OrderStatus.RETURNED


def test_update_order_status_partially_returned(fulfilled_order):
    fulfillment = fulfilled_order.fulfillments.first()
    fulfillment_line = fulfillment.lines.first()
    fulfillment_line.quantity -= 3
    fulfillment_line.save()
    returned_fulfillment = fulfilled_order.fulfillments.create(
        status=FulfillmentStatus.RETURNED
    )
    replaced_fulfillment = fulfilled_order.fulfillments.create(
        status=FulfillmentStatus.REPLACED
    )
    refunded_and_returned_fulfillment = fulfilled_order.fulfillments.create(
        status=FulfillmentStatus.REFUNDED_AND_RETURNED
    )
    returned_fulfillment.lines.create(
        quantity=1, order_line=fulfillment_line.order_line
    )
    replaced_fulfillment.lines.create(
        quantity=1, order_line=fulfillment_line.order_line
    )
    refunded_and_returned_fulfillment.lines.create(
        quantity=1, order_line=fulfillment_line.order_line
    )

    fulfilled_order.status = OrderStatus.UNFULFILLED
    fulfilled_order.save()

    update_order_status(fulfilled_order)

    fulfilled_order.refresh_from_db()
    assert fulfilled_order.status == OrderStatus.PARTIALLY_RETURNED


def test_update_order_status_waiting_for_approval(fulfilled_order):
    fulfilled_order.fulfillments.create(status=FulfillmentStatus.WAITING_FOR_APPROVAL)
    fulfilled_order.status = OrderStatus.FULFILLED
    fulfilled_order.save()

    update_order_status(fulfilled_order)

    fulfilled_order.refresh_from_db()
    assert fulfilled_order.status == OrderStatus.PARTIALLY_FULFILLED


def test_validate_fulfillment_tracking_number_as_url(fulfilled_order):
    fulfillment = fulfilled_order.fulfillments.first()
    assert not fulfillment.is_tracking_number_url
    fulfillment.tracking_number = "https://www.example.com"
    fulfillment.save()
    assert fulfillment.is_tracking_number_url


def test_order_queryset_confirmed(draft_order, channel_USD):
    other_orders = [
        Order.objects.create(status=OrderStatus.UNFULFILLED, channel=channel_USD),
        Order.objects.create(
            status=OrderStatus.PARTIALLY_FULFILLED, channel=channel_USD
        ),
        Order.objects.create(status=OrderStatus.FULFILLED, channel=channel_USD),
        Order.objects.create(status=OrderStatus.CANCELED, channel=channel_USD),
    ]

    confirmed_orders = Order.objects.confirmed()

    assert draft_order not in confirmed_orders
    assert all([order in confirmed_orders for order in other_orders])


def test_order_queryset_drafts(draft_order, channel_USD):
    other_orders = [
        Order.objects.create(status=OrderStatus.UNFULFILLED, channel=channel_USD),
        Order.objects.create(
            status=OrderStatus.PARTIALLY_FULFILLED, channel=channel_USD
        ),
        Order.objects.create(status=OrderStatus.FULFILLED, channel=channel_USD),
        Order.objects.create(status=OrderStatus.CANCELED, channel=channel_USD),
    ]

    draft_orders = Order.objects.drafts()

    assert draft_order in draft_orders
    assert all([order not in draft_orders for order in other_orders])


def test_order_queryset_to_ship(settings, channel_USD):
    total = TaxedMoney(net=Money(10, "USD"), gross=Money(15, "USD"))
    orders_to_ship = [
        Order.objects.create(
            status=OrderStatus.UNFULFILLED,
            total=total,
            total_charged_amount=total.gross.amount,
            channel=channel_USD,
        ),
        Order.objects.create(
            status=OrderStatus.PARTIALLY_FULFILLED,
            total=total,
            total_charged_amount=total.gross.amount,
            channel=channel_USD,
        ),
    ]
    for order in orders_to_ship:
        order.payments.create(
            gateway="mirumee.payments.dummy",
            charge_status=ChargeStatus.FULLY_CHARGED,
            total=order.total.gross.amount,
            captured_amount=order.total.gross.amount,
            currency=order.total.gross.currency,
        )

    orders_not_to_ship = [
        Order.objects.create(
            status=OrderStatus.DRAFT, total=total, channel=channel_USD
        ),
        Order.objects.create(
            status=OrderStatus.UNFULFILLED, total=total, channel=channel_USD
        ),
        Order.objects.create(
            status=OrderStatus.PARTIALLY_FULFILLED, total=total, channel=channel_USD
        ),
        Order.objects.create(
            status=OrderStatus.FULFILLED, total=total, channel=channel_USD
        ),
        Order.objects.create(
            status=OrderStatus.CANCELED, total=total, channel=channel_USD
        ),
    ]

    orders = Order.objects.ready_to_fulfill()

    assert all([order in orders for order in orders_to_ship])
    assert all([order not in orders for order in orders_not_to_ship])


def test_queryset_ready_to_capture(channel_USD):
    total = TaxedMoney(net=Money(10, "USD"), gross=Money(15, "USD"))

    preauth_order = Order.objects.create(
        status=OrderStatus.UNFULFILLED, total=total, channel=channel_USD
    )
    Payment.objects.create(
        order=preauth_order, charge_status=ChargeStatus.NOT_CHARGED, is_active=True
    )

    Order.objects.create(status=OrderStatus.DRAFT, total=total, channel=channel_USD)
    Order.objects.create(
        status=OrderStatus.UNFULFILLED, total=total, channel=channel_USD
    )
    Order.objects.create(status=OrderStatus.CANCELED, total=total, channel=channel_USD)

    qs = Order.objects.ready_to_capture()
    assert preauth_order in qs
    statuses = [o.status for o in qs]
    assert OrderStatus.DRAFT not in statuses
    assert OrderStatus.CANCELED not in statuses


def _calculate_order_weight_from_lines(order):
    weight = zero_weight()
    for line in order.lines.all():
        weight += line.variant.get_weight() * line.quantity
    return weight


def test_calculate_order_weight(order_with_lines):
    order_weight = order_with_lines.weight
    calculated_weight = _calculate_order_weight_from_lines(order_with_lines)
    assert calculated_weight == order_weight


def test_order_weight_add_more_variant(
    order_with_lines, anonymous_user, anonymous_plugins, site_settings
):
    variant = order_with_lines.lines.first().variant
    line_data = OrderLineData(variant_id=str(variant.id), variant=variant, quantity=2)

    add_variant_to_order(
<<<<<<< HEAD
        order_with_lines,
        line_data,
        info.context.user,
        info.context.app,
        info.context.plugins,
=======
        order=order_with_lines,
        line_data=line_data,
        user=anonymous_user,
        app=None,
        manager=anonymous_plugins,
        site_settings=site_settings,
>>>>>>> 9e2ea5b2
    )
    order_with_lines.refresh_from_db()

    assert order_with_lines.weight == _calculate_order_weight_from_lines(
        order_with_lines
    )


def test_order_weight_add_new_variant(
    order_with_lines,
    product,
    anonymous_user,
    anonymous_plugins,
    site_settings,
):
    variant = product.variants.first()
    line_data = OrderLineData(variant_id=str(variant.id), variant=variant, quantity=2)

    add_variant_to_order(
<<<<<<< HEAD
        order_with_lines,
        line_data,
        info.context.user,
        info.context.app,
        info.context.plugins,
=======
        order=order_with_lines,
        line_data=line_data,
        user=anonymous_user,
        app=None,
        manager=anonymous_plugins,
        site_settings=site_settings,
>>>>>>> 9e2ea5b2
    )
    order_with_lines.refresh_from_db()

    assert order_with_lines.weight == _calculate_order_weight_from_lines(
        order_with_lines
    )


def test_order_weight_change_line_quantity(staff_user, lines_info):
    app = None
    line_info = lines_info[0]
    new_quantity = line_info.quantity + 2
    order = line_info.line.order
    change_order_line_quantity(
        staff_user,
        app,
        line_info,
        new_quantity,
        line_info.quantity,
        order.channel,
        get_plugins_manager(),
    )
    assert order.weight == _calculate_order_weight_from_lines(order)


def test_order_weight_delete_line(lines_info):
    order = lines_info[0].line.order
    line_info = lines_info[0]
    delete_order_line(line_info, get_plugins_manager())
    assert order.weight == _calculate_order_weight_from_lines(order)


def test_get_order_weight_non_existing_product(
    order_with_lines,
    product,
    anonymous_user,
    anonymous_plugins,
    site_settings,
):
    # Removing product should not affect order's weight
    order = order_with_lines
    variant = product.variants.first()
    line_data = OrderLineData(variant_id=str(variant.id), variant=variant, quantity=1)

    add_variant_to_order(
<<<<<<< HEAD
        order,
        line_data,
        info.context.user,
        info.context.app,
        info.context.plugins,
=======
        order=order,
        line_data=line_data,
        user=anonymous_user,
        app=None,
        manager=anonymous_plugins,
        site_settings=site_settings,
>>>>>>> 9e2ea5b2
    )
    old_weight = order.get_total_weight()

    product.delete()

    order.refresh_from_db()
    new_weight = order.get_total_weight()

    assert old_weight == new_weight


@patch("saleor.discount.utils.validate_voucher")
def test_get_voucher_discount_for_order_voucher_validation(
    mock_validate_voucher, voucher, order_with_lines
):
    order_with_lines.voucher = voucher
    order_with_lines.save()
    subtotal = order_with_lines.get_subtotal()
    quantity = order_with_lines.get_total_quantity()
    customer_email = order_with_lines.get_customer_email()

    validate_voucher_in_order(order_with_lines)

    mock_validate_voucher.assert_called_once_with(
        voucher,
        subtotal.gross,
        quantity,
        customer_email,
        order_with_lines.channel,
        order_with_lines.user,
    )


@patch("saleor.discount.utils.validate_voucher")
def test_validate_voucher_in_order_without_voucher(
    mock_validate_voucher, order_with_lines
):
    order_with_lines.voucher = None
    order_with_lines.save()

    assert not order_with_lines.voucher

    validate_voucher_in_order(order_with_lines)
    mock_validate_voucher.assert_not_called()


@pytest.mark.parametrize(
    "subtotal, discount_value, discount_type, min_spent_amount, expected_value",
    [
        ("100", 10, DiscountValueType.FIXED, None, 10),
        ("100.05", 10, DiscountValueType.PERCENTAGE, 100, 10),
    ],
)
def test_value_voucher_order_discount(
    subtotal,
    discount_value,
    discount_type,
    min_spent_amount,
    expected_value,
    channel_USD,
    address_usa,
):
    voucher = Voucher.objects.create(
        code="unique",
        type=VoucherType.ENTIRE_ORDER,
        discount_value_type=discount_type,
    )
    VoucherChannelListing.objects.create(
        voucher=voucher,
        channel=channel_USD,
        discount=Money(discount_value, channel_USD.currency_code),
        min_spent_amount=(min_spent_amount if min_spent_amount is not None else None),
    )
    subtotal = Money(subtotal, "USD")
    subtotal = TaxedMoney(net=subtotal, gross=subtotal)
    order = Mock(
        get_subtotal=Mock(return_value=subtotal),
        voucher=voucher,
        shipping_address=address_usa,
        billing_address=address_usa,
        channel=channel_USD,
    )
    discount = get_voucher_discount_for_order(order)
    assert discount == Money(expected_value, "USD")


@pytest.mark.parametrize(
    "shipping_cost, discount_value, discount_type, expected_value",
    [(10, 50, DiscountValueType.PERCENTAGE, 5), (10, 20, DiscountValueType.FIXED, 10)],
)
def test_shipping_voucher_order_discount(
    shipping_cost,
    discount_value,
    discount_type,
    expected_value,
    channel_USD,
    address_usa,
):
    voucher = Voucher.objects.create(
        code="unique",
        type=VoucherType.SHIPPING,
        discount_value_type=discount_type,
    )
    VoucherChannelListing.objects.create(
        voucher=voucher,
        channel=channel_USD,
        discount=Money(discount_value, channel_USD.currency_code),
    )
    subtotal = Money(100, "USD")
    subtotal = TaxedMoney(net=subtotal, gross=subtotal)
    shipping_total = TaxedMoney(
        gross=Money(shipping_cost, "USD"), net=Money(shipping_cost, "USD")
    )
    order = Mock(
        get_subtotal=Mock(return_value=subtotal),
        shipping_price=shipping_total,
        shipping_address=address_usa,
        billing_address=address_usa,
        voucher=voucher,
        channel=channel_USD,
    )
    discount = get_voucher_discount_for_order(order)
    assert discount == Money(expected_value, "USD")


@pytest.mark.parametrize(
    "total, total_quantity, min_spent_amount, min_checkout_items_quantity,"
    "voucher_type",
    [
        (99, 10, 100, 10, VoucherType.SHIPPING),
        (100, 9, 100, 10, VoucherType.SHIPPING),
        (99, 9, 100, 10, VoucherType.SHIPPING),
        (99, 10, 100, 10, VoucherType.ENTIRE_ORDER),
        (100, 9, 100, 10, VoucherType.ENTIRE_ORDER),
        (99, 9, 100, 10, VoucherType.ENTIRE_ORDER),
        (99, 10, 100, 10, VoucherType.SPECIFIC_PRODUCT),
        (100, 9, 100, 10, VoucherType.SPECIFIC_PRODUCT),
        (99, 9, 100, 10, VoucherType.SPECIFIC_PRODUCT),
    ],
)
def test_shipping_voucher_checkout_discount_not_applicable_returns_zero(
    total,
    total_quantity,
    min_spent_amount,
    min_checkout_items_quantity,
    voucher_type,
    channel_USD,
    address_usa,
):
    voucher = Voucher.objects.create(
        code="unique",
        type=voucher_type,
        discount_value_type=DiscountValueType.FIXED,
        min_checkout_items_quantity=min_checkout_items_quantity,
    )
    VoucherChannelListing.objects.create(
        voucher=voucher,
        channel=channel_USD,
        discount=Money(10, channel_USD.currency_code),
        min_spent_amount=(min_spent_amount if min_spent_amount is not None else None),
    )
    price = Money(total, "USD")
    price = TaxedMoney(net=price, gross=price)
    order = Mock(
        get_subtotal=Mock(return_value=price),
        get_total_quantity=Mock(return_value=total_quantity),
        shipping_address=address_usa,
        billing_address=address_usa,
        shipping_price=price,
        voucher=voucher,
        channel=channel_USD,
    )
    with pytest.raises(NotApplicable):
        get_voucher_discount_for_order(order)


@pytest.mark.parametrize(
    "discount_value, discount_type, apply_once_per_order, discount_amount",
    [
        (5, DiscountValueType.FIXED, True, "5"),
        (5, DiscountValueType.FIXED, False, "25"),
        (10000, DiscountValueType.FIXED, True, "12.3"),
        (10000, DiscountValueType.FIXED, False, "86.1"),
        (10, DiscountValueType.PERCENTAGE, True, "1.23"),
        (10, DiscountValueType.PERCENTAGE, False, "8.61"),
    ],
)
def test_get_discount_for_order_specific_products_voucher(
    order_with_lines,
    discount_value,
    discount_type,
    apply_once_per_order,
    discount_amount,
    channel_USD,
):
    voucher = Voucher.objects.create(
        code="unique",
        type=VoucherType.SPECIFIC_PRODUCT,
        discount_value_type=discount_type,
        apply_once_per_order=apply_once_per_order,
    )
    VoucherChannelListing.objects.create(
        voucher=voucher,
        channel=channel_USD,
        discount=Money(discount_value, channel_USD.currency_code),
    )
    voucher.products.add(order_with_lines.lines.first().variant.product)
    voucher.products.add(order_with_lines.lines.last().variant.product)
    order_with_lines.voucher = voucher
    order_with_lines.save()
    discount = get_voucher_discount_for_order(order_with_lines)
    assert discount == Money(discount_amount, "USD")


def test_product_voucher_checkout_discount_raises_not_applicable(
    order_with_lines, product_with_images, channel_USD
):
    discounted_product = product_with_images
    voucher = Voucher.objects.create(
        code="unique",
        type=VoucherType.SPECIFIC_PRODUCT,
        discount_value_type=DiscountValueType.FIXED,
    )
    VoucherChannelListing.objects.create(
        voucher=voucher,
        channel=channel_USD,
        discount=Money(10, channel_USD.currency_code),
    )
    voucher.save()
    voucher.products.add(discounted_product)
    order_with_lines.voucher = voucher
    order_with_lines.save()
    # Offer is valid only for products listed in voucher
    with pytest.raises(NotApplicable):
        get_voucher_discount_for_order(order_with_lines)


def test_category_voucher_checkout_discount_raises_not_applicable(
    order_with_lines, channel_USD
):
    discounted_collection = Collection.objects.create(
        name="Discounted", slug="discount"
    )
    voucher = Voucher.objects.create(
        code="unique",
        type=VoucherType.SPECIFIC_PRODUCT,
        discount_value_type=DiscountValueType.FIXED,
    )
    VoucherChannelListing.objects.create(
        voucher=voucher,
        channel=channel_USD,
        discount=Money(10, channel_USD.currency_code),
    )
    voucher.save()
    voucher.collections.add(discounted_collection)
    order_with_lines.voucher = voucher
    order_with_lines.save()
    # Discount should be valid only for items in the discounted collections
    with pytest.raises(NotApplicable):
        get_voucher_discount_for_order(order_with_lines)


def test_ordered_item_change_quantity(staff_user, transactional_db, lines_info):
    app = None
    order = lines_info[0].line.order
    assert not order.events.count()
    change_order_line_quantity(
        staff_user,
        app,
        lines_info[1],
        lines_info[1].quantity,
        0,
        order.channel,
        get_plugins_manager(),
    )
    change_order_line_quantity(
        staff_user,
        app,
        lines_info[0],
        lines_info[0].quantity,
        0,
        order.channel,
        get_plugins_manager(),
    )
    assert order.get_total_quantity() == 0


def test_change_order_line_quantity_changes_total_prices(
    staff_user, transactional_db, lines_info
):
    app = None
    order = lines_info[0].line.order
    assert not order.events.count()
    line_info = lines_info[0]
    new_quantity = line_info.quantity + 1
    change_order_line_quantity(
        staff_user,
        app,
        line_info,
        line_info.quantity,
        new_quantity,
        order.channel,
        get_plugins_manager(),
    )
    assert line_info.line.total_price == line_info.line.unit_price * new_quantity


@patch("saleor.plugins.manager.PluginsManager.notify")
@pytest.mark.parametrize(
    "has_standard,has_digital", ((True, True), (True, False), (False, True))
)
def test_send_fulfillment_order_lines_mails_by_user(
    mocked_notify,
    staff_user,
    fulfilled_order,
    fulfillment,
    digital_content,
    has_standard,
    has_digital,
):
    manager = get_plugins_manager()
    redirect_url = "http://localhost.pl"
    order = fulfilled_order
    order.redirect_url = redirect_url
    assert order.lines.count() == 2

    if not has_standard:
        line = order.lines.all()[0]
        line.variant = digital_content.product_variant
        assert line.is_digital
        line.save()

    if has_digital:
        line = order.lines.all()[1]
        line.variant = digital_content.product_variant
        assert line.is_digital
        line.save()

    send_fulfillment_confirmation_to_customer(
        order=order, fulfillment=fulfillment, user=staff_user, app=None, manager=manager
    )
    expected_payload = get_default_fulfillment_payload(order, fulfillment)
    expected_payload["requester_user_id"] = to_global_id_or_none(staff_user)
    expected_payload["requester_app_id"] = None
    mocked_notify.assert_called_once_with(
        "order_fulfillment_confirmation",
        payload=expected_payload,
        channel_slug=fulfilled_order.channel.slug,
    )


@patch("saleor.plugins.manager.PluginsManager.notify")
@pytest.mark.parametrize(
    "has_standard,has_digital", ((True, True), (True, False), (False, True))
)
def test_send_fulfillment_order_lines_mails_by_app(
    mocked_notify,
    app,
    fulfilled_order,
    fulfillment,
    digital_content,
    has_standard,
    has_digital,
):
    manager = get_plugins_manager()
    redirect_url = "http://localhost.pl"
    order = fulfilled_order
    order.redirect_url = redirect_url
    assert order.lines.count() == 2

    if not has_standard:
        line = order.lines.all()[0]
        line.variant = digital_content.product_variant
        assert line.is_digital
        line.save()

    if has_digital:
        line = order.lines.all()[1]
        line.variant = digital_content.product_variant
        assert line.is_digital
        line.save()

    send_fulfillment_confirmation_to_customer(
        order=order, fulfillment=fulfillment, user=None, app=app, manager=manager
    )
    expected_payload = get_default_fulfillment_payload(order, fulfillment)
    expected_payload["requester_user_id"] = None
    expected_payload["requester_app_id"] = to_global_id_or_none(app)
    mocked_notify.assert_called_once_with(
        "order_fulfillment_confirmation",
        payload=expected_payload,
        channel_slug=fulfilled_order.channel.slug,
    )


@pytest.mark.parametrize(
    "event_fun, expected_event_type",
    [
        (event_order_confirmation_notification, OrderEventsEmails.ORDER_CONFIRMATION),
        (event_payment_confirmed_notification, OrderEventsEmails.PAYMENT),
    ],
)
def test_email_sent_event_with_user(order, event_fun, expected_event_type):
    user = order.user
    event_fun(order_id=order.id, user_id=user.pk, customer_email=order.user_email)
    events = order.events.all()
    assert len(events) == 1
    event = events[0]
    assert event
    assert event.type == OrderEvents.EMAIL_SENT
    assert event.user == user
    assert event.order is order
    assert event.date
    assert event.parameters == {
        "email": order.get_customer_email(),
        "email_type": expected_event_type,
    }


@pytest.mark.parametrize(
    "event_fun, expected_event_type",
    [
        (event_order_cancelled_notification, OrderEventsEmails.ORDER_CANCEL),
        (event_fulfillment_confirmed_notification, OrderEventsEmails.FULFILLMENT),
        (event_fulfillment_digital_links_notification, OrderEventsEmails.DIGITAL_LINKS),
        (event_order_refunded_notification, OrderEventsEmails.ORDER_REFUND),
    ],
)
def test_email_sent_event_with_user_without_app(order, event_fun, expected_event_type):
    user = order.user
    event_fun(
        order_id=order.id, user_id=user.pk, app_id=None, customer_email=order.user_email
    )
    events = order.events.all()
    assert len(events) == 1
    event = events[0]
    assert event
    assert event.type == OrderEvents.EMAIL_SENT
    assert event.user == user
    assert not event.app
    assert event.order is order
    assert event.date
    assert event.parameters == {
        "email": order.get_customer_email(),
        "email_type": expected_event_type,
    }


@pytest.mark.parametrize(
    "event_fun, expected_event_type",
    [
        (event_order_cancelled_notification, OrderEventsEmails.ORDER_CANCEL),
        (event_fulfillment_confirmed_notification, OrderEventsEmails.FULFILLMENT),
        (event_fulfillment_digital_links_notification, OrderEventsEmails.DIGITAL_LINKS),
        (event_order_refunded_notification, OrderEventsEmails.ORDER_REFUND),
    ],
)
def test_email_sent_event_with_app(order, app, event_fun, expected_event_type):
    event_fun(
        order_id=order.id, user_id=None, app_id=app.pk, customer_email=order.user_email
    )
    events = order.events.all()
    assert len(events) == 1
    event = events[0]
    assert event
    assert event.type == OrderEvents.EMAIL_SENT
    assert not event.user
    assert event.app == app
    assert event.order is order
    assert event.date
    assert event.parameters == {
        "email": order.get_customer_email(),
        "email_type": expected_event_type,
    }


@pytest.mark.parametrize(
    "event_fun, expected_event_type",
    [
        (event_order_confirmation_notification, OrderEventsEmails.ORDER_CONFIRMATION),
        (event_payment_confirmed_notification, OrderEventsEmails.PAYMENT),
    ],
)
def test_email_sent_event_without_user_pk(order, event_fun, expected_event_type):
    event_fun(order_id=order.id, user_id=None, customer_email=order.user_email)
    events = order.events.all()
    assert len(events) == 1
    event = events[0]
    assert event
    assert event.type == OrderEvents.EMAIL_SENT
    assert not event.user
    assert event.order is order
    assert event.date
    assert event.parameters == {
        "email": order.get_customer_email(),
        "email_type": expected_event_type,
    }


@pytest.mark.parametrize(
    "event_fun, expected_event_type",
    [
        (event_order_cancelled_notification, OrderEventsEmails.ORDER_CANCEL),
        (event_fulfillment_confirmed_notification, OrderEventsEmails.FULFILLMENT),
        (event_fulfillment_digital_links_notification, OrderEventsEmails.DIGITAL_LINKS),
        (event_order_refunded_notification, OrderEventsEmails.ORDER_REFUND),
    ],
)
def test_email_sent_event_without_user_and_app_pk(
    order, event_fun, expected_event_type
):
    event_fun(
        order_id=order.id, user_id=None, app_id=None, customer_email=order.user_email
    )
    events = order.events.all()
    assert len(events) == 1
    event = events[0]
    assert event
    assert event.type == OrderEvents.EMAIL_SENT
    assert not event.user
    assert not event.app
    assert event.order is order
    assert event.date
    assert event.parameters == {
        "email": order.get_customer_email(),
        "email_type": expected_event_type,
    }


GET_ORDER_AVAILABLE_COLLECTION_POINTS = """
    query getAvailableCollectionPointsForOrder(
        $id: ID!
    ){
      order(id:$id){
        availableCollectionPoints{
          name
        }
      }
    }
"""


def test_available_collection_points_for_preorders_variants_in_order(
    api_client, staff_api_client, order_with_preorder_lines
):
    expected_collection_points = list(
        Warehouse.objects.for_channel(order_with_preorder_lines.channel_id)
        .exclude(
            click_and_collect_option=WarehouseClickAndCollectOption.DISABLED,
        )
        .values("name")
    )
    response = staff_api_client.post_graphql(
        GET_ORDER_AVAILABLE_COLLECTION_POINTS,
        variables={
            "id": graphene.Node.to_global_id("Order", order_with_preorder_lines.id)
        },
    )
    response_content = get_graphql_content(response)
    assert (
        expected_collection_points
        == response_content["data"]["order"]["availableCollectionPoints"]
    )


def test_available_collection_points_for_preorders_and_regular_variants_in_order(
    api_client,
    staff_api_client,
    order_with_preorder_lines,
):
    expected_collection_points = list(
        Warehouse.objects.for_channel(order_with_preorder_lines.channel_id)
        .exclude(
            click_and_collect_option=WarehouseClickAndCollectOption.DISABLED,
        )
        .values("name")
    )

    response = staff_api_client.post_graphql(
        GET_ORDER_AVAILABLE_COLLECTION_POINTS,
        variables={
            "id": graphene.Node.to_global_id("Order", order_with_preorder_lines.id)
        },
    )
    response_content = get_graphql_content(response)
    assert (
        expected_collection_points
        == response_content["data"]["order"]["availableCollectionPoints"]
    )


def test_order_update_total_authorize_data_with_payment(
    order_with_lines, payment_txn_preauth
):
    # given
    authorized_amount = payment_txn_preauth.transactions.first().amount

    # when
    update_order_authorize_data(order_with_lines)

    # then
    order_with_lines.refresh_from_db()
    assert order_with_lines.total_authorized == Money(
        authorized_amount, order_with_lines.currency
    )


def test_order_update_total_authorize_data_with_transaction_item(order_with_lines):
    # given
    first_authorized_amount = Decimal(10)
    order_with_lines.payment_transactions.create(
        authorized_value=first_authorized_amount,
        charged_value=Decimal(12),
        currency=order_with_lines.currency,
    )
    second_authorized_amount = Decimal(3)
    order_with_lines.payment_transactions.create(
        authorized_value=second_authorized_amount,
        charged_value=Decimal(12),
        currency=order_with_lines.currency,
    )

    # when
    update_order_authorize_data(order_with_lines)

    # then
    order_with_lines.refresh_from_db()
    assert order_with_lines.total_authorized == Money(
        first_authorized_amount + second_authorized_amount, order_with_lines.currency
    )


def test_order_update_total_authorize_data_with_transaction_item_and_payment(
    order_with_lines, payment_txn_preauth
):
    # given
    first_authorized_amount = payment_txn_preauth.transactions.first().amount

    second_authorized_amount = Decimal(3)
    order_with_lines.payment_transactions.create(
        authorized_value=second_authorized_amount,
        charged_value=Decimal(12),
        currency=order_with_lines.currency,
    )

    # when
    update_order_authorize_data(order_with_lines)

    # then
    order_with_lines.refresh_from_db()
    assert order_with_lines.total_authorized == Money(
        first_authorized_amount + second_authorized_amount, order_with_lines.currency
    )


def test_order_update_charge_data_with_payment(order_with_lines, payment_txn_captured):
    # given
    charged_amount = payment_txn_captured.transactions.first().amount

    # when
    update_order_charge_data(order_with_lines)

    # then
    order_with_lines.refresh_from_db()
    assert order_with_lines.total_charged == Money(
        charged_amount, order_with_lines.currency
    )


def test_order_update_charge_data_with_transaction_item(order_with_lines):
    # given
    first_charged_amount = Decimal(10)
    order_with_lines.payment_transactions.create(
        charged_value=first_charged_amount,
        authorized_value=Decimal(12),
        currency=order_with_lines.currency,
    )
    second_charged_amount = Decimal(3)
    order_with_lines.payment_transactions.create(
        authorized_value=Decimal(11),
        charged_value=second_charged_amount,
        currency=order_with_lines.currency,
    )

    # when
    update_order_charge_data(order_with_lines)

    # then
    order_with_lines.refresh_from_db()
    assert order_with_lines.total_charged == Money(
        first_charged_amount + second_charged_amount, order_with_lines.currency
    )


def test_order_update_charge_data_with_transaction_item_and_payment(
    order_with_lines, payment_txn_captured
):
    # given
    first_charged_amount = payment_txn_captured.transactions.first().amount
    second_charged_amount = Decimal(3)
    order_with_lines.payment_transactions.create(
        authorized_value=Decimal(11),
        charged_value=second_charged_amount,
        currency=order_with_lines.currency,
    )

    # when
    update_order_charge_data(order_with_lines)

    # then
    order_with_lines.refresh_from_db()
    assert order_with_lines.total_charged == Money(
        first_charged_amount + second_charged_amount, order_with_lines.currency
    )<|MERGE_RESOLUTION|>--- conflicted
+++ resolved
@@ -96,7 +96,6 @@
     settings,
     anonymous_user,
     anonymous_plugins,
-    site_settings,
 ):
     order = order_with_lines
     variant = product.variants.get()
@@ -105,20 +104,11 @@
     line_data = OrderLineData(variant_id=str(variant.id), variant=variant, quantity=1)
 
     add_variant_to_order(
-<<<<<<< HEAD
-        order,
-        line_data,
-        info.context.user,
-        info.context.app,
-        info.context.plugins,
-=======
         order=order,
         line_data=line_data,
         user=anonymous_user,
         app=None,
         manager=anonymous_plugins,
-        site_settings=site_settings,
->>>>>>> 9e2ea5b2
     )
 
     line = order.lines.last()
@@ -144,7 +134,6 @@
     settings,
     anonymous_user,
     anonymous_plugins,
-    site_settings,
 ):
     order = order_with_lines
     variant = product.variants.first()
@@ -155,22 +144,12 @@
     line_data = OrderLineData(variant_id=str(variant.id), variant=variant, quantity=1)
 
     add_variant_to_order(
-<<<<<<< HEAD
-        order,
-        line_data,
-        info.context.user,
-        info.context.app,
-        info.context.plugins,
-        [discount_info],
-=======
         order=order,
         line_data=line_data,
         user=anonymous_user,
         app=None,
         manager=anonymous_plugins,
-        site_settings=site_settings,
         discounts=[discount_info],
->>>>>>> 9e2ea5b2
     )
 
     line = order.lines.last()
@@ -201,7 +180,6 @@
     settings,
     anonymous_user,
     anonymous_plugins,
-    site_settings,
 ):
     order = order_with_lines
     variant = product.variants.get()
@@ -214,20 +192,11 @@
     line_data = OrderLineData(variant_id=str(variant.id), variant=variant, quantity=1)
 
     add_variant_to_order(
-<<<<<<< HEAD
-        order,
-        line_data,
-        info.context.user,
-        info.context.app,
-        info.context.plugins,
-=======
         order=order,
         line_data=line_data,
         user=anonymous_user,
         app=None,
         manager=anonymous_plugins,
-        site_settings=site_settings,
->>>>>>> 9e2ea5b2
     )
 
     line = order.lines.last()
@@ -245,7 +214,6 @@
     product,
     anonymous_user,
     anonymous_plugins,
-    site_settings,
 ):
     variant = product.variants.get()
     stock = Stock.objects.get(product_variant=variant)
@@ -254,20 +222,11 @@
 
     line_data = OrderLineData(variant_id=str(variant.id), variant=variant, quantity=1)
     add_variant_to_order(
-<<<<<<< HEAD
-        order_with_lines,
-        line_data,
-        info.context.user,
-        info.context.app,
-        info.context.plugins,
-=======
         order=order_with_lines,
         line_data=line_data,
         user=anonymous_user,
         app=None,
         manager=anonymous_plugins,
-        site_settings=site_settings,
->>>>>>> 9e2ea5b2
     )
 
     stock.refresh_from_db()
@@ -275,7 +234,7 @@
 
 
 def test_add_variant_to_order_edits_line_for_existing_variant(
-    order_with_lines, anonymous_user, anonymous_plugins, site_settings
+    order_with_lines, anonymous_user, anonymous_plugins
 ):
     existing_line = order_with_lines.lines.first()
     variant = existing_line.variant
@@ -286,20 +245,11 @@
     )
 
     add_variant_to_order(
-<<<<<<< HEAD
-        order_with_lines,
-        line_data,
-        info.context.user,
-        info.context.app,
-        info.context.plugins,
-=======
         order=order_with_lines,
         line_data=line_data,
         user=anonymous_user,
         app=None,
         manager=anonymous_plugins,
-        site_settings=site_settings,
->>>>>>> 9e2ea5b2
     )
 
     existing_line.refresh_from_db()
@@ -310,7 +260,7 @@
 
 
 def test_add_variant_to_order_not_allocates_stock_for_existing_variant(
-    order_with_lines, anonymous_user, anonymous_plugins, site_settings
+    order_with_lines, anonymous_user, anonymous_plugins
 ):
     existing_line = order_with_lines.lines.first()
     variant = existing_line.variant
@@ -323,20 +273,11 @@
     )
 
     add_variant_to_order(
-<<<<<<< HEAD
-        order_with_lines,
-        line_data,
-        info.context.user,
-        info.context.app,
-        info.context.plugins,
-=======
         order=order_with_lines,
         line_data=line_data,
         user=anonymous_user,
         app=None,
         manager=anonymous_plugins,
-        site_settings=site_settings,
->>>>>>> 9e2ea5b2
     )
 
     stock.refresh_from_db()
@@ -609,26 +550,17 @@
 
 
 def test_order_weight_add_more_variant(
-    order_with_lines, anonymous_user, anonymous_plugins, site_settings
+    order_with_lines, anonymous_user, anonymous_plugins
 ):
     variant = order_with_lines.lines.first().variant
     line_data = OrderLineData(variant_id=str(variant.id), variant=variant, quantity=2)
 
     add_variant_to_order(
-<<<<<<< HEAD
-        order_with_lines,
-        line_data,
-        info.context.user,
-        info.context.app,
-        info.context.plugins,
-=======
         order=order_with_lines,
         line_data=line_data,
         user=anonymous_user,
         app=None,
         manager=anonymous_plugins,
-        site_settings=site_settings,
->>>>>>> 9e2ea5b2
     )
     order_with_lines.refresh_from_db()
 
@@ -642,26 +574,16 @@
     product,
     anonymous_user,
     anonymous_plugins,
-    site_settings,
 ):
     variant = product.variants.first()
     line_data = OrderLineData(variant_id=str(variant.id), variant=variant, quantity=2)
 
     add_variant_to_order(
-<<<<<<< HEAD
-        order_with_lines,
-        line_data,
-        info.context.user,
-        info.context.app,
-        info.context.plugins,
-=======
         order=order_with_lines,
         line_data=line_data,
         user=anonymous_user,
         app=None,
         manager=anonymous_plugins,
-        site_settings=site_settings,
->>>>>>> 9e2ea5b2
     )
     order_with_lines.refresh_from_db()
 
@@ -699,7 +621,6 @@
     product,
     anonymous_user,
     anonymous_plugins,
-    site_settings,
 ):
     # Removing product should not affect order's weight
     order = order_with_lines
@@ -707,20 +628,11 @@
     line_data = OrderLineData(variant_id=str(variant.id), variant=variant, quantity=1)
 
     add_variant_to_order(
-<<<<<<< HEAD
-        order,
-        line_data,
-        info.context.user,
-        info.context.app,
-        info.context.plugins,
-=======
         order=order,
         line_data=line_data,
         user=anonymous_user,
         app=None,
         manager=anonymous_plugins,
-        site_settings=site_settings,
->>>>>>> 9e2ea5b2
     )
     old_weight = order.get_total_weight()
 
